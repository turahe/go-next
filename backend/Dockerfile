--- conflicted
+++ resolved
@@ -1,19 +1,3 @@
-<<<<<<< HEAD
-# --- Base builder ---
-FROM golang:1.24-alpine AS base
-WORKDIR /app
-COPY . .
-RUN go mod download
-
-# --- Swag docs ---
-FROM base AS swaggen
-RUN go install github.com/swaggo/swag/cmd/swag@latest && /go/bin/swag init
-
-# --- Development stage ---
-FROM swaggen AS dev
-RUN go install github.com/cosmtrek/air@latest
-RUN /go/bin/swag init
-=======
 # Build stage
 FROM golang:1.24-alpine AS builder
 
@@ -52,29 +36,7 @@
 RUN mkdir -p log storage data
 
 # Expose port
->>>>>>> b6b400d7
 EXPOSE 8080
-CMD ["/go/bin/air", "server"]
 
-<<<<<<< HEAD
-# --- Staging stage (with debug info, no air) ---
-FROM swaggen AS staging
-RUN /go/bin/swag init
-RUN go build -o main .
-EXPOSE 8080
-CMD ["./main", "server"]
-
-# --- Production stage (minimal, static binary) ---
-FROM swaggen AS prod-builder
-RUN /go/bin/swag init
-RUN CGO_ENABLED=0 GOOS=linux go build -ldflags="-s -w" -o main .
-
-FROM alpine:3.20 AS prod
-WORKDIR /app
-COPY --from=prod-builder /app/main ./main
-COPY --from=prod-builder /app/docs ./docs
-EXPOSE 8080
-=======
 # Run the binary
->>>>>>> b6b400d7
 CMD ["./main", "server"] 