--- conflicted
+++ resolved
@@ -3,10 +3,6 @@
 import (
 	"go-next/internal"
 	"os"
-<<<<<<< HEAD
-	startup "wordpress-go-next/backend/internal"
-=======
->>>>>>> b6b400d7
 
 	"github.com/spf13/cobra"
 )
@@ -33,7 +29,7 @@
 		// Set environment variables so internal.RunServer can use them
 		_ = os.Setenv("HOST", host)
 		_ = os.Setenv("PORT", port)
-		startup.RunServer(host, port)
+		internal.RunServer(host, port)
 	},
 }
 
