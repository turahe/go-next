--- conflicted
+++ resolved
@@ -1,15 +1,6 @@
-package startup
+package internal
 
 import (
-<<<<<<< HEAD
-	"wordpress-go-next/backend/internal/routers"
-	"wordpress-go-next/backend/internal/services"
-	"wordpress-go-next/backend/pkg/config"
-	"wordpress-go-next/backend/pkg/email"
-	"wordpress-go-next/backend/pkg/logger"
-	"wordpress-go-next/backend/pkg/redis"
-	"wordpress-go-next/backend/pkg/storage"
-=======
 	"context"
 	"fmt"
 	"go-next/internal/http/middleware"
@@ -31,13 +22,11 @@
 	"github.com/gin-gonic/gin"
 	// swaggerFiles "github.com/swaggo/files"
 	// ginSwagger "github.com/swaggo/gin-swagger"
->>>>>>> b6b400d7
 )
 
+var Emailer *email.EmailService
 var RedisClient *redis.RedisService
 
-<<<<<<< HEAD
-=======
 // GetConfig returns the application configuration
 func GetConfig() *config.Configuration {
 	return config.GetConfig()
@@ -54,7 +43,6 @@
 	services.GlobalRedisClient = RedisClient
 }
 
->>>>>>> b6b400d7
 func RunServer(host, port string) {
 	// Initialize services
 	if err := database.Setup(); err != nil {
@@ -65,20 +53,6 @@
 		log.Fatalf("Failed to initialize Casbin: %v", err)
 	}
 
-<<<<<<< HEAD
-	// Initialize services with Redis and logging
-	cfg := config.GetConfig()
-
-	email.NewEmailService(cfg.SMTP)
-
-	store, _ := storage.NewStorageService(cfg.Storage)
-
-	RedisClient = redis.NewRedisService(cfg.Redis)
-	services.InitializeServices(RedisClient, store, logger.LogLevelInfo)
-
-	// Now handled in routers.RunServer
-	routers.RunServer(host, port)
-=======
 	// Initialize Redis and Email services
 	InitRedis()
 	InitEmailer()
@@ -182,5 +156,4 @@
 	}
 
 	log.Println("Server exited")
->>>>>>> b6b400d7
 }