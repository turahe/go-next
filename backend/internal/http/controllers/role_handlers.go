package controllers

import (
	"net/http"
<<<<<<< HEAD
	"wordpress-go-next/backend/internal/http/requests"
	"wordpress-go-next/backend/internal/http/responses"
	"wordpress-go-next/backend/internal/models"
	"wordpress-go-next/backend/internal/services"
=======
	"go-next/internal/http/requests"
	"go-next/internal/models"
	"go-next/internal/services"
>>>>>>> b6b400d7

	"github.com/gin-gonic/gin"
)

type RoleHandler interface {
	GetRoles(c *gin.Context)
	GetRole(c *gin.Context)
	CreateRole(c *gin.Context)
	UpdateRole(c *gin.Context)
	DeleteRole(c *gin.Context)
}

type roleHandler struct {
	RoleService services.RoleService
}

func NewRoleHandler(roleService services.RoleService) RoleHandler {
	return &roleHandler{RoleService: roleService}
}

// GetRoles godoc
// @Summary      List roles
// @Description  Get roles with pagination and optional search
// @Tags         roles
// @Produce      json
// @Param        page     query     int     false  "Page number"  default(1)
// @Param        perPage  query     int     false  "Items per page"  default(10)
// @Param        search   query     string  false  "Search keyword"
// @Success      200  {object}  responses.PaginationResponse
// @Failure      400  {object}  map[string]string
// @Failure      500  {object}  map[string]string
// @Router       /roles [get]
func (h *roleHandler) GetRoles(c *gin.Context) {
	pagination, err := requests.ParsePaginationFromQuery(c)
	if err != nil {
		c.JSON(http.StatusBadRequest, responses.CommonResponse{
			ResponseCode:    http.StatusBadRequest,
			ResponseMessage: "Invalid pagination parameters",
		})
		return
	}

	result, err := h.RoleService.GetRolesWithPagination(c.Request.Context(), pagination.Page, pagination.PerPage, pagination.Search)
	if err != nil {
		c.JSON(http.StatusInternalServerError, responses.CommonResponse{
			ResponseCode:    http.StatusInternalServerError,
			ResponseMessage: "Failed to fetch roles",
		})
		return
	}

	roles, ok := result.Data.([]models.Role)
	if !ok {
		c.JSON(http.StatusInternalServerError, responses.CommonResponse{
			ResponseCode:    http.StatusInternalServerError,
			ResponseMessage: "Invalid data format",
		})
		return
	}
	result.Data = roles

	c.JSON(http.StatusOK, result)
}

func (h *roleHandler) GetRole(c *gin.Context) {
	id := c.Param("id")
	role, err := h.RoleService.GetRoleByID(c.Request.Context(), id)
	if err != nil {
		c.JSON(http.StatusNotFound, gin.H{"error": "Role not found"})
		return
	}
	c.JSON(http.StatusOK, role)
}

func (h *roleHandler) CreateRole(c *gin.Context) {
	var input requests.RoleCreateRequest
	if err := c.ShouldBindJSON(&input); err != nil {
		c.JSON(http.StatusBadRequest, gin.H{"error": "Invalid request"})
		return
	}
	role := models.Role{Name: input.Name}
	if err := h.RoleService.CreateRole(c.Request.Context(), &role); err != nil {
		c.JSON(http.StatusInternalServerError, gin.H{"error": "Failed to create role"})
		return
	}
	c.JSON(http.StatusCreated, role)
}

func (h *roleHandler) UpdateRole(c *gin.Context) {
	id := c.Param("id")
	role, err := h.RoleService.GetRoleByID(c.Request.Context(), id)
	if err != nil {
		c.JSON(http.StatusNotFound, gin.H{"error": "Role not found"})
		return
	}
	var input requests.RoleCreateRequest
	if err := c.ShouldBindJSON(&input); err != nil {
		c.JSON(http.StatusBadRequest, gin.H{"error": "Invalid request"})
		return
	}
	role.Name = input.Name
	if err := h.RoleService.UpdateRole(c.Request.Context(), role); err != nil {
		c.JSON(http.StatusInternalServerError, gin.H{"error": "Failed to update role"})
		return
	}
	c.JSON(http.StatusOK, role)
}

func (h *roleHandler) DeleteRole(c *gin.Context) {
	id := c.Param("id")
	if err := h.RoleService.DeleteRole(c.Request.Context(), id); err != nil {
		c.JSON(http.StatusInternalServerError, gin.H{"error": "Failed to delete role"})
		return
	}
	c.Status(http.StatusNoContent)
}<|MERGE_RESOLUTION|>--- conflicted
+++ resolved
@@ -2,16 +2,9 @@
 
 import (
 	"net/http"
-<<<<<<< HEAD
-	"wordpress-go-next/backend/internal/http/requests"
-	"wordpress-go-next/backend/internal/http/responses"
-	"wordpress-go-next/backend/internal/models"
-	"wordpress-go-next/backend/internal/services"
-=======
 	"go-next/internal/http/requests"
 	"go-next/internal/models"
 	"go-next/internal/services"
->>>>>>> b6b400d7
 
 	"github.com/gin-gonic/gin"
 )
@@ -32,53 +25,18 @@
 	return &roleHandler{RoleService: roleService}
 }
 
-// GetRoles godoc
-// @Summary      List roles
-// @Description  Get roles with pagination and optional search
-// @Tags         roles
-// @Produce      json
-// @Param        page     query     int     false  "Page number"  default(1)
-// @Param        perPage  query     int     false  "Items per page"  default(10)
-// @Param        search   query     string  false  "Search keyword"
-// @Success      200  {object}  responses.PaginationResponse
-// @Failure      400  {object}  map[string]string
-// @Failure      500  {object}  map[string]string
-// @Router       /roles [get]
 func (h *roleHandler) GetRoles(c *gin.Context) {
-	pagination, err := requests.ParsePaginationFromQuery(c)
+	roles, err := h.RoleService.GetAllRoles()
 	if err != nil {
-		c.JSON(http.StatusBadRequest, responses.CommonResponse{
-			ResponseCode:    http.StatusBadRequest,
-			ResponseMessage: "Invalid pagination parameters",
-		})
+		c.JSON(http.StatusInternalServerError, gin.H{"error": "Failed to fetch roles"})
 		return
 	}
-
-	result, err := h.RoleService.GetRolesWithPagination(c.Request.Context(), pagination.Page, pagination.PerPage, pagination.Search)
-	if err != nil {
-		c.JSON(http.StatusInternalServerError, responses.CommonResponse{
-			ResponseCode:    http.StatusInternalServerError,
-			ResponseMessage: "Failed to fetch roles",
-		})
-		return
-	}
-
-	roles, ok := result.Data.([]models.Role)
-	if !ok {
-		c.JSON(http.StatusInternalServerError, responses.CommonResponse{
-			ResponseCode:    http.StatusInternalServerError,
-			ResponseMessage: "Invalid data format",
-		})
-		return
-	}
-	result.Data = roles
-
-	c.JSON(http.StatusOK, result)
+	c.JSON(http.StatusOK, roles)
 }
 
 func (h *roleHandler) GetRole(c *gin.Context) {
 	id := c.Param("id")
-	role, err := h.RoleService.GetRoleByID(c.Request.Context(), id)
+	role, err := h.RoleService.GetRoleByID(id)
 	if err != nil {
 		c.JSON(http.StatusNotFound, gin.H{"error": "Role not found"})
 		return
@@ -93,7 +51,7 @@
 		return
 	}
 	role := models.Role{Name: input.Name}
-	if err := h.RoleService.CreateRole(c.Request.Context(), &role); err != nil {
+	if err := h.RoleService.CreateRole(&role); err != nil {
 		c.JSON(http.StatusInternalServerError, gin.H{"error": "Failed to create role"})
 		return
 	}
@@ -102,7 +60,7 @@
 
 func (h *roleHandler) UpdateRole(c *gin.Context) {
 	id := c.Param("id")
-	role, err := h.RoleService.GetRoleByID(c.Request.Context(), id)
+	role, err := h.RoleService.GetRoleByID(id)
 	if err != nil {
 		c.JSON(http.StatusNotFound, gin.H{"error": "Role not found"})
 		return
@@ -113,7 +71,7 @@
 		return
 	}
 	role.Name = input.Name
-	if err := h.RoleService.UpdateRole(c.Request.Context(), role); err != nil {
+	if err := h.RoleService.UpdateRole(role); err != nil {
 		c.JSON(http.StatusInternalServerError, gin.H{"error": "Failed to update role"})
 		return
 	}
@@ -122,7 +80,7 @@
 
 func (h *roleHandler) DeleteRole(c *gin.Context) {
 	id := c.Param("id")
-	if err := h.RoleService.DeleteRole(c.Request.Context(), id); err != nil {
+	if err := h.RoleService.DeleteRole(id); err != nil {
 		c.JSON(http.StatusInternalServerError, gin.H{"error": "Failed to delete role"})
 		return
 	}
