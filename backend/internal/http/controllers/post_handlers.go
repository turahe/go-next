--- conflicted
+++ resolved
@@ -3,19 +3,11 @@
 import (
 	"net/http"
 
-<<<<<<< HEAD
-	"wordpress-go-next/backend/internal/http/dto"
-	"wordpress-go-next/backend/internal/http/requests"
-	"wordpress-go-next/backend/internal/http/responses"
-	"wordpress-go-next/backend/internal/models"
-	"wordpress-go-next/backend/internal/services"
-=======
 	"go-next/internal/http/requests"
 	"go-next/internal/http/responses"
 	"go-next/internal/models"
 	"go-next/internal/services"
 	"go-next/pkg/database"
->>>>>>> b6b400d7
 
 	"github.com/gin-gonic/gin"
 	"github.com/google/uuid"
@@ -39,49 +31,6 @@
 
 // GetPosts godoc
 // @Summary      List posts
-<<<<<<< HEAD
-// @Description  Get posts with pagination and optional search
-// @Tags         posts
-// @Produce      json
-// @Param        page     query     int     false  "Page number"  default(1)
-// @Param        perPage  query     int     false  "Items per page"  default(10)
-// @Param        search   query     string  false  "Search keyword"
-// @Success      200  {object}  responses.PaginationResponse
-// @Failure      400  {object}  map[string]string
-// @Failure      500  {object}  map[string]string
-// @Router       /posts [get]
-func (h *postHandler) GetPosts(c *gin.Context) {
-	pagination, err := requests.ParsePaginationFromQuery(c)
-	if err != nil {
-		c.JSON(http.StatusBadRequest, responses.CommonResponse{
-			ResponseCode:    http.StatusBadRequest,
-			ResponseMessage: "Invalid pagination parameters",
-		})
-		return
-	}
-
-	result, err := h.PostService.GetPostsWithPagination(c.Request.Context(), pagination.Page, pagination.PerPage, pagination.Search)
-	if err != nil {
-		c.JSON(http.StatusInternalServerError, responses.CommonResponse{
-			ResponseCode:    http.StatusInternalServerError,
-			ResponseMessage: "Failed to fetch posts",
-		})
-		return
-	}
-
-	posts, ok := result.Data.([]models.Post)
-	if !ok {
-		c.JSON(http.StatusInternalServerError, responses.CommonResponse{
-			ResponseCode:    http.StatusInternalServerError,
-			ResponseMessage: "Invalid data format",
-		})
-		return
-	}
-	dtos := dto.ToPostDTOs(posts)
-	result.Data = dtos
-
-	c.JSON(http.StatusOK, result)
-=======
 // @Description  Get all posts with pagination
 // @Tags         posts
 // @Produce      json
@@ -130,7 +79,6 @@
 
 	// Send Laravel-style pagination response
 	responses.SendLaravelPaginationWithMessage(c, "Posts retrieved successfully", posts, total, int64(params.Page), int64(params.PerPage))
->>>>>>> b6b400d7
 }
 
 // GetPost godoc
@@ -139,24 +87,17 @@
 // @Tags         posts
 // @Produce      json
 // @Param        id   path      int  true  "Post ID"
-// @Success      200  {object}  dto.PostDTO
+// @Success      200  {object}  models.Post
 // @Failure      404  {object}  map[string]string
 // @Router       /posts/{id} [get]
 func (h *postHandler) GetPost(c *gin.Context) {
 	id := c.Param("id")
-	post, err := h.PostService.GetPostByID(c.Request.Context(), id)
+	post, err := h.PostService.GetPostByID(id)
 	if err != nil {
-		c.JSON(http.StatusNotFound, responses.CommonResponse{
-			ResponseCode:    http.StatusNotFound,
-			ResponseMessage: "Post not found",
-		})
+		c.JSON(http.StatusNotFound, gin.H{"error": "Post not found"})
 		return
 	}
-	c.JSON(http.StatusOK, responses.CommonResponse{
-		ResponseCode:    http.StatusOK,
-		ResponseMessage: "Post fetched successfully",
-		Data:            dto.ToPostDTO(post),
-	})
+	c.JSON(http.StatusOK, post)
 }
 
 // CreatePost godoc
@@ -166,31 +107,12 @@
 // @Accept       json
 // @Produce      json
 // @Param        post  body      models.Post  true  "Post to create"
-// @Success      201   {object}  dto.PostDTO
+// @Success      201   {object}  models.Post
 // @Failure      400   {object}  map[string]string
 // @Failure      500   {object}  map[string]string
 // @Router       /posts [post]
 func (h *postHandler) CreatePost(c *gin.Context) {
 	var input requests.PostCreateRequest
-<<<<<<< HEAD
-	if err := c.ShouldBindJSON(&input); err != nil {
-		c.JSON(http.StatusBadRequest, responses.CommonResponse{
-			ResponseCode:    http.StatusBadRequest,
-			ResponseMessage: "Invalid request",
-		})
-		return
-	}
-	post := models.Post{
-		Title:      input.Title,
-		CategoryID: uint(input.CategoryID),
-	}
-	for _, ctn := range input.Contents {
-		post.Contents = append(post.Contents, models.Content{
-			Content:   ctn.Content,
-			Type:      ctn.Type,
-			ModelType: "post",
-		})
-=======
 	if !requests.ValidateRequest(c, &input) {
 		return
 	}
@@ -212,20 +134,12 @@
 			CreatedBy: &uid,
 			UpdatedBy: &uid,
 		},
->>>>>>> b6b400d7
 	}
-	if err := h.PostService.CreatePost(c.Request.Context(), &post); err != nil {
-		c.JSON(http.StatusInternalServerError, responses.CommonResponse{
-			ResponseCode:    http.StatusInternalServerError,
-			ResponseMessage: "Failed to create post",
-		})
+	if err := h.PostService.CreatePost(&post); err != nil {
+		c.JSON(http.StatusInternalServerError, gin.H{"error": "Failed to create post"})
 		return
 	}
-	c.JSON(http.StatusCreated, responses.CommonResponse{
-		ResponseCode:    http.StatusCreated,
-		ResponseMessage: "Post created successfully",
-		Data:            dto.ToPostDTO(&post),
-	})
+	c.JSON(http.StatusCreated, post)
 }
 
 // UpdatePost godoc
@@ -236,46 +150,19 @@
 // @Produce      json
 // @Param        id    path      int         true  "Post ID"
 // @Param        post  body      models.Post true  "Post to update"
-// @Success      200   {object}  dto.PostDTO
+// @Success      200   {object}  models.Post
 // @Failure      400   {object}  map[string]string
 // @Failure      404   {object}  map[string]string
 // @Failure      500   {object}  map[string]string
 // @Router       /posts/{id} [put]
 func (h *postHandler) UpdatePost(c *gin.Context) {
 	id := c.Param("id")
-	post, err := h.PostService.GetPostByID(c.Request.Context(), id)
+	post, err := h.PostService.GetPostByID(id)
 	if err != nil {
-		c.JSON(http.StatusNotFound, responses.CommonResponse{
-			ResponseCode:    http.StatusNotFound,
-			ResponseMessage: "Post not found",
-		})
+		c.JSON(http.StatusNotFound, gin.H{"error": "Post not found"})
 		return
 	}
 	var input requests.PostUpdateRequest
-<<<<<<< HEAD
-	if err := c.ShouldBindJSON(&input); err != nil {
-		c.JSON(http.StatusBadRequest, responses.CommonResponse{
-			ResponseCode:    http.StatusBadRequest,
-			ResponseMessage: "Invalid request",
-		})
-		return
-	}
-	post.Title = input.Title
-	post.CategoryID = uint(input.CategoryID)
-	post.Contents = nil
-	for _, ctn := range input.Contents {
-		post.Contents = append(post.Contents, models.Content{
-			Content:   ctn.Content,
-			Type:      ctn.Type,
-			ModelType: "post",
-		})
-	}
-	if err := h.PostService.UpdatePost(c.Request.Context(), post); err != nil {
-		c.JSON(http.StatusInternalServerError, responses.CommonResponse{
-			ResponseCode:    http.StatusInternalServerError,
-			ResponseMessage: "Failed to update post",
-		})
-=======
 	if !requests.ValidateRequest(c, &input) {
 		return
 	}
@@ -284,14 +171,9 @@
 	post.CategoryID = &input.CategoryID
 	if err := h.PostService.UpdatePost(post); err != nil {
 		c.JSON(http.StatusInternalServerError, gin.H{"error": "Failed to update post"})
->>>>>>> b6b400d7
 		return
 	}
-	c.JSON(http.StatusOK, responses.CommonResponse{
-		ResponseCode:    http.StatusOK,
-		ResponseMessage: "Post updated successfully",
-		Data:            dto.ToPostDTO(post),
-	})
+	c.JSON(http.StatusOK, post)
 }
 
 // DeletePost godoc
@@ -304,15 +186,9 @@
 // @Router       /posts/{id} [delete]
 func (h *postHandler) DeletePost(c *gin.Context) {
 	id := c.Param("id")
-	if err := h.PostService.DeletePost(c.Request.Context(), id); err != nil {
-		c.JSON(http.StatusInternalServerError, responses.CommonResponse{
-			ResponseCode:    http.StatusInternalServerError,
-			ResponseMessage: "Failed to delete post",
-		})
+	if err := h.PostService.DeletePost(id); err != nil {
+		c.JSON(http.StatusInternalServerError, gin.H{"error": "Failed to delete post"})
 		return
 	}
-	c.JSON(http.StatusNoContent, responses.CommonResponse{
-		ResponseCode:    http.StatusNoContent,
-		ResponseMessage: "Post deleted successfully",
-	})
+	c.Status(http.StatusNoContent)
 }