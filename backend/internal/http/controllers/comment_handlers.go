--- conflicted
+++ resolved
@@ -3,20 +3,11 @@
 import (
 	"net/http"
 
-<<<<<<< HEAD
-	"wordpress-go-next/backend/internal/http/dto"
-	"wordpress-go-next/backend/internal/http/requests"
-	"wordpress-go-next/backend/internal/http/responses"
-	"wordpress-go-next/backend/internal/models"
-	"wordpress-go-next/backend/internal/services"
-	"wordpress-go-next/backend/pkg/database"
-=======
 	"go-next/internal/http/requests"
 	"go-next/internal/http/responses"
 	"go-next/internal/models"
 	"go-next/internal/services"
 	"go-next/pkg/database"
->>>>>>> b6b400d7
 
 	"github.com/gin-gonic/gin"
 	"github.com/google/uuid"
@@ -47,18 +38,6 @@
 
 // GetCommentsByPost godoc
 // @Summary      List comments for a post
-<<<<<<< HEAD
-// @Description  Get comments for a specific post with pagination and optional search
-// @Tags         comments
-// @Produce      json
-// @Param        post_id   path      int  true  "Post ID"
-// @Param        page     query     int     false  "Page number"  default(1)
-// @Param        perPage  query     int     false  "Items per page"  default(10)
-// @Param        search   query     string  false  "Search keyword"
-// @Success      200  {object}  responses.PaginationResponse
-// @Failure      400  {object}  map[string]string
-// @Failure      500  {object}  map[string]string
-=======
 // @Description  Get all comments for a specific post with pagination
 // @Tags         comments
 // @Produce      json
@@ -67,42 +46,9 @@
 // @Param        per_page  query     int    false "Items per page"
 // @Success      200       {object}  responses.LaravelPaginationResponse
 // @Failure      500       {object}  map[string]string
->>>>>>> b6b400d7
 // @Router       /posts/{post_id}/comments [get]
 func (h *commentHandler) GetCommentsByPost(c *gin.Context) {
-	pagination, err := requests.ParsePaginationFromQuery(c)
-	if err != nil {
-		c.JSON(http.StatusBadRequest, responses.CommonResponse{
-			ResponseCode:    http.StatusBadRequest,
-			ResponseMessage: "Invalid pagination parameters",
-		})
-		return
-	}
-
 	postID := c.Param("post_id")
-<<<<<<< HEAD
-	result, err := h.CommentService.GetCommentsByPostWithPagination(c.Request.Context(), postID, pagination.Page, pagination.PerPage, pagination.Search)
-	if err != nil {
-		c.JSON(http.StatusInternalServerError, responses.CommonResponse{
-			ResponseCode:    http.StatusInternalServerError,
-			ResponseMessage: "Failed to fetch comments",
-		})
-		return
-	}
-
-	comments, ok := result.Data.([]models.Comment)
-	if !ok {
-		c.JSON(http.StatusInternalServerError, responses.CommonResponse{
-			ResponseCode:    http.StatusInternalServerError,
-			ResponseMessage: "Invalid data format",
-		})
-		return
-	}
-	dtos := dto.ToCommentDTOs(comments)
-	result.Data = dtos
-
-	c.JSON(http.StatusOK, result)
-=======
 	params := responses.ParsePaginationParams(c)
 
 	// Parse post ID
@@ -133,7 +79,6 @@
 
 	// Send Laravel-style pagination response
 	responses.SendLaravelPaginationWithMessage(c, "Comments retrieved successfully", comments, total, int64(params.Page), int64(params.PerPage))
->>>>>>> b6b400d7
 }
 
 // GetComment godoc
@@ -142,24 +87,17 @@
 // @Tags         comments
 // @Produce      json
 // @Param        id   path      int  true  "Comment ID"
-// @Success      200  {object}  dto.CommentDTO
+// @Success      200  {object}  models.Comment
 // @Failure      404  {object}  map[string]string
 // @Router       /comments/{id} [get]
 func (h *commentHandler) GetComment(c *gin.Context) {
 	id := c.Param("id")
-	comment, err := h.CommentService.GetCommentByID(c.Request.Context(), id)
-	if err != nil {
-		c.JSON(http.StatusNotFound, responses.CommonResponse{
-			ResponseCode:    http.StatusNotFound,
-			ResponseMessage: "Comment not found",
-		})
-		return
-	}
-	c.JSON(http.StatusOK, responses.CommonResponse{
-		ResponseCode:    http.StatusOK,
-		ResponseMessage: "Comment fetched successfully",
-		Data:            dto.ToCommentDTO(comment),
-	})
+	comment, err := h.CommentService.GetCommentByID(id)
+	if err != nil {
+		c.JSON(http.StatusNotFound, gin.H{"error": "Comment not found"})
+		return
+	}
+	c.JSON(http.StatusOK, comment)
 }
 
 // CreateComment godoc
@@ -169,36 +107,26 @@
 // @Accept       json
 // @Produce      json
 // @Param        comment  body      models.Comment  true  "Comment to create"
-// @Success      201   {object}  dto.CommentDTO
+// @Success      201   {object}  models.Comment
 // @Failure      400   {object}  map[string]string
 // @Failure      500   {object}  map[string]string
 // @Router       /comments [post]
 func (h *commentHandler) CreateComment(c *gin.Context) {
 	var input requests.CommentCreateRequest
 	if err := c.ShouldBindJSON(&input); err != nil {
-		c.JSON(http.StatusBadRequest, responses.CommonResponse{
-			ResponseCode:    http.StatusBadRequest,
-			ResponseMessage: "Invalid request",
-		})
+		c.JSON(http.StatusBadRequest, gin.H{"error": "Invalid request"})
 		return
 	}
 	comment := models.Comment{
-		UserID: input.UserID,
-		PostID: input.PostID,
-	}
-	if err := h.CommentService.CreateComment(c.Request.Context(), &comment, input.Content); err != nil {
-		c.JSON(http.StatusInternalServerError, responses.CommonResponse{
-			ResponseCode:    http.StatusInternalServerError,
-			ResponseMessage: "Failed to create comment",
-		})
-		return
-	}
-	database.DB.Preload("Content").First(&comment, comment.ID)
-	c.JSON(http.StatusCreated, responses.CommonResponse{
-		ResponseCode:    http.StatusCreated,
-		ResponseMessage: "Comment created successfully",
-		Data:            dto.ToCommentDTO(&comment),
-	})
+		Content: input.Content,
+		UserID:  input.UserID,
+		PostID:  input.PostID,
+	}
+	if err := h.CommentService.CreateComment(&comment); err != nil {
+		c.JSON(http.StatusInternalServerError, gin.H{"error": "Failed to create comment"})
+		return
+	}
+	c.JSON(http.StatusCreated, comment)
 }
 
 // UpdateComment godoc
@@ -209,44 +137,31 @@
 // @Produce      json
 // @Param        id       path      int            true  "Comment ID"
 // @Param        comment  body      models.Comment true  "Comment to update"
-// @Success      200   {object}  dto.CommentDTO
+// @Success      200   {object}  models.Comment
 // @Failure      400   {object}  map[string]string
 // @Failure      404   {object}  map[string]string
 // @Failure      500   {object}  map[string]string
 // @Router       /comments/{id} [put]
 func (h *commentHandler) UpdateComment(c *gin.Context) {
 	id := c.Param("id")
-	comment, err := h.CommentService.GetCommentByID(c.Request.Context(), id)
-	if err != nil {
-		c.JSON(http.StatusNotFound, responses.CommonResponse{
-			ResponseCode:    http.StatusNotFound,
-			ResponseMessage: "Comment not found",
-		})
+	comment, err := h.CommentService.GetCommentByID(id)
+	if err != nil {
+		c.JSON(http.StatusNotFound, gin.H{"error": "Comment not found"})
 		return
 	}
 	var input requests.CommentUpdateRequest
 	if err := c.ShouldBindJSON(&input); err != nil {
-		c.JSON(http.StatusBadRequest, responses.CommonResponse{
-			ResponseCode:    http.StatusBadRequest,
-			ResponseMessage: "Invalid request",
-		})
-		return
-	}
+		c.JSON(http.StatusBadRequest, gin.H{"error": "Invalid request"})
+		return
+	}
+	comment.Content = input.Content
 	comment.UserID = input.UserID
 	comment.PostID = input.PostID
-	if err := h.CommentService.UpdateComment(c.Request.Context(), comment, input.Content); err != nil {
-		c.JSON(http.StatusInternalServerError, responses.CommonResponse{
-			ResponseCode:    http.StatusInternalServerError,
-			ResponseMessage: "Failed to update comment",
-		})
-		return
-	}
-	database.DB.Preload("Content").First(comment, comment.ID)
-	c.JSON(http.StatusOK, responses.CommonResponse{
-		ResponseCode:    http.StatusOK,
-		ResponseMessage: "Comment updated successfully",
-		Data:            dto.ToCommentDTO(comment),
-	})
+	if err := h.CommentService.UpdateComment(comment); err != nil {
+		c.JSON(http.StatusInternalServerError, gin.H{"error": "Failed to update comment"})
+		return
+	}
+	c.JSON(http.StatusOK, comment)
 }
 
 // DeleteComment godoc
@@ -259,7 +174,7 @@
 // @Router       /comments/{id} [delete]
 func (h *commentHandler) DeleteComment(c *gin.Context) {
 	id := c.Param("id")
-	if err := h.CommentService.DeleteComment(c.Request.Context(), id); err != nil {
+	if err := h.CommentService.DeleteComment(id); err != nil {
 		c.JSON(http.StatusInternalServerError, gin.H{"error": "Failed to delete comment"})
 		return
 	}
@@ -274,28 +189,16 @@
 // @Produce      json
 // @Param        comment   body      models.Comment  true  "Comment to create"
 // @Param        parent_id query     int             false "Parent comment ID"
-// @Success      201   {object}  dto.CommentDTO
+// @Success      201   {object}  models.Comment
 // @Failure      400   {object}  map[string]string
 // @Failure      500   {object}  map[string]string
 // @Router       /comments/nested [post]
 func (h *commentHandler) CreateCommentNested(c *gin.Context) {
 	var comment models.Comment
 	if err := c.ShouldBindJSON(&comment); err != nil {
-		c.JSON(http.StatusBadRequest, responses.CommonResponse{
-			ResponseCode:    http.StatusBadRequest,
-			ResponseMessage: "Invalid request",
-		})
-		return
-	}
-<<<<<<< HEAD
-	var parentID *uint64
-
-	if err := h.CommentService.CreateNested(c.Request.Context(), &comment, parentID); err != nil {
-		c.JSON(http.StatusInternalServerError, responses.CommonResponse{
-			ResponseCode:    http.StatusInternalServerError,
-			ResponseMessage: "Failed to create comment (nested)",
-		})
-=======
+		c.JSON(http.StatusBadRequest, gin.H{"error": "Invalid request"})
+		return
+	}
 	var parentID *uuid.UUID
 	if pid := c.Query("parent_id"); pid != "" {
 		if parsed, err := uuid.Parse(pid); err == nil {
@@ -304,14 +207,9 @@
 	}
 	if err := h.CommentService.CreateNested(&comment, parentID); err != nil {
 		c.JSON(http.StatusInternalServerError, gin.H{"error": "Failed to create comment (nested)"})
->>>>>>> b6b400d7
-		return
-	}
-	c.JSON(http.StatusCreated, responses.CommonResponse{
-		ResponseCode:    http.StatusCreated,
-		ResponseMessage: "Comment created successfully",
-		Data:            dto.ToCommentDTO(&comment),
-	})
+		return
+	}
+	c.JSON(http.StatusCreated, comment)
 }
 
 // MoveCommentNested godoc
@@ -333,11 +231,6 @@
 		c.JSON(http.StatusBadRequest, gin.H{"error": "Invalid comment ID"})
 		return
 	}
-<<<<<<< HEAD
-	var parentID *uint64
-
-	if err := h.CommentService.MoveNested(c.Request.Context(), id, parentID); err != nil {
-=======
 	var parentID *uuid.UUID
 	if pid := c.Query("parent_id"); pid != "" {
 		parsed, err := uuid.Parse(pid)
@@ -346,7 +239,6 @@
 		}
 	}
 	if err := h.CommentService.MoveNested(id, parentID); err != nil {
->>>>>>> b6b400d7
 		c.JSON(http.StatusInternalServerError, gin.H{"error": "Failed to move comment (nested)"})
 		return
 	}
@@ -368,11 +260,7 @@
 		c.JSON(http.StatusBadRequest, gin.H{"error": "Invalid comment ID"})
 		return
 	}
-<<<<<<< HEAD
-	if err := h.CommentService.DeleteNested(c.Request.Context(), id); err != nil {
-=======
 	if err := h.CommentService.DeleteNested(id); err != nil {
->>>>>>> b6b400d7
 		c.JSON(http.StatusInternalServerError, gin.H{"error": "Failed to delete comment (nested)"})
 		return
 	}
@@ -395,11 +283,7 @@
 		c.JSON(http.StatusBadRequest, gin.H{"error": "Invalid comment ID"})
 		return
 	}
-<<<<<<< HEAD
-	siblings, err := h.CommentService.GetSiblingComments(c.Request.Context(), id)
-=======
 	siblings, err := h.CommentService.GetSiblingComments(id)
->>>>>>> b6b400d7
 	if err != nil {
 		c.JSON(http.StatusInternalServerError, gin.H{"error": "Failed to fetch siblings"})
 		return
@@ -423,11 +307,7 @@
 		c.JSON(http.StatusBadRequest, gin.H{"error": "Invalid comment ID"})
 		return
 	}
-<<<<<<< HEAD
-	parent, err := h.CommentService.GetParentComment(c.Request.Context(), id)
-=======
 	parent, err := h.CommentService.GetParentComment(id)
->>>>>>> b6b400d7
 	if err != nil {
 		c.JSON(http.StatusInternalServerError, gin.H{"error": "Failed to fetch parent"})
 		return
@@ -455,11 +335,7 @@
 		c.JSON(http.StatusBadRequest, gin.H{"error": "Invalid comment ID"})
 		return
 	}
-<<<<<<< HEAD
-	descendants, err := h.CommentService.GetDescendantComments(c.Request.Context(), id)
-=======
 	descendants, err := h.CommentService.GetDescendantComments(id)
->>>>>>> b6b400d7
 	if err != nil {
 		c.JSON(http.StatusInternalServerError, gin.H{"error": "Failed to fetch descendants"})
 		return
@@ -483,11 +359,7 @@
 		c.JSON(http.StatusBadRequest, gin.H{"error": "Invalid comment ID"})
 		return
 	}
-<<<<<<< HEAD
-	children, err := h.CommentService.GetChildrenComments(c.Request.Context(), id)
-=======
 	children, err := h.CommentService.GetChildrenComments(id)
->>>>>>> b6b400d7
 	if err != nil {
 		c.JSON(http.StatusInternalServerError, gin.H{"error": "Failed to fetch children"})
 		return
