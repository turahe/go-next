package controllers

import (
<<<<<<< HEAD
	"net/http"
	"os"
	"time"
	"wordpress-go-next/backend/internal/http/requests"
	"wordpress-go-next/backend/internal/http/responses"
	"wordpress-go-next/backend/internal/models"
	"wordpress-go-next/backend/internal/services"
	"wordpress-go-next/backend/pkg/config"
	"wordpress-go-next/backend/pkg/email"
	"wordpress-go-next/backend/pkg/whatsapp"
=======
	"go-next/internal/http/requests"
	"go-next/internal/http/responses"
	"go-next/internal/models"
	"go-next/internal/services"
	"go-next/pkg/database"
	"go-next/pkg/utils"

	"time"
>>>>>>> b6b400d7

	"fmt"

	"github.com/gin-gonic/gin"
<<<<<<< HEAD
=======
	"github.com/google/uuid"
	"golang.org/x/crypto/bcrypt"
	"gorm.io/gorm"
>>>>>>> b6b400d7
)

type AuthHandler struct {
	AuthService services.AuthService
}

func NewAuthHandler(authService services.AuthService) *AuthHandler {
	return &AuthHandler{AuthService: authService}
}

// Register godoc
// @Summary Register a new user
// @Description Register a new user with username, email, password, and optional role
// @Tags auth
// @Accept json
// @Produce json
// @Param data body requests.AuthRequest true "User registration data"
// @Success 201 {object} responses.CommonResponse
// @Failure 400 {object} responses.CommonResponse
// @Failure 409 {object} responses.CommonResponse
// @Failure 500 {object} responses.CommonResponse
// @Router /users/register [post]
func (h *AuthHandler) Register(c *gin.Context) {
	var req requests.AuthRequest
<<<<<<< HEAD
	if err := c.ShouldBindJSON(&req); err != nil {
		c.JSON(http.StatusBadRequest, responses.CommonResponse{
			ResponseCode:    http.StatusBadRequest,
			ResponseMessage: "Invalid request",
		})
=======
	if !requests.ValidateRequest(c, &req) {
>>>>>>> b6b400d7
		return
	}
	// Check if user already exists
	if user, _ := services.UserSvc.GetUserByUsername(c.Request.Context(), req.Username); user != nil {
		c.JSON(http.StatusConflict, responses.CommonResponse{
			ResponseCode:    http.StatusConflict,
			ResponseMessage: "Username already exists",
		})
		return
	}
	if user, _ := services.UserSvc.GetUserByEmail(c.Request.Context(), req.Email); user != nil {
		c.JSON(http.StatusConflict, responses.CommonResponse{
			ResponseCode:    http.StatusConflict,
			ResponseMessage: "Email already exists",
		})
		return
	}
	// Hash password
	hash, err := h.AuthService.HashPassword(req.Password)
	if err != nil {
		c.JSON(http.StatusInternalServerError, responses.CommonResponse{
			ResponseCode:    http.StatusInternalServerError,
			ResponseMessage: "Failed to hash password",
		})
		return
	}
	user := &models.User{
		Username:     req.Username,
		Email:        req.Email,
		PasswordHash: hash,
		IsActive:     true,
	}
	if err := services.UserSvc.CreateUser(c.Request.Context(), user); err != nil {
		c.JSON(http.StatusInternalServerError, responses.CommonResponse{
			ResponseCode:    http.StatusInternalServerError,
			ResponseMessage: "Failed to create user",
		})
		return
	}
	// Assign role if provided
	if req.Role != "" {
		role, err := services.RoleSvc.GetRoleByName(c.Request.Context(), req.Role)
		if err == nil && role != nil {
			_ = services.UserRoleSvc.AssignRoleToUser(c.Request.Context(), user, role)
		}
	}
	// Send email verification
	verificationToken, err := h.AuthService.CreateVerificationToken(c.Request.Context(), user.ID, "email")
	if err == nil && verificationToken != "" {
		cfg := config.GetConfig()
		emailSvc := email.NewEmailService(cfg.SMTP)
		verifyBaseURL := os.Getenv("EMAIL_BASE_URL")
		if verifyBaseURL == "" {
			verifyBaseURL = "http://localhost:8080" // fallback for dev
		}
<<<<<<< HEAD
		verifyURL := fmt.Sprintf("%s/verify-email?token=%s", verifyBaseURL, verificationToken)
		body := email.EmailVerificationTemplate(user.Username, verifyURL)
		_ = emailSvc.SendEmail(user.Email, "Verify your email", body)
	}
	// Send phone verification if phone is provided
	phoneVerificationSent := false
	if user.Phone != nil && *user.Phone != "" {
		phoneToken, err := h.AuthService.CreateVerificationToken(c.Request.Context(), user.ID, "phone")
		if err == nil && phoneToken != "" {
			chatId := *user.Phone + "@c.us"
			waCfg := config.GetConfig().WhatsApp
			wa := whatsapp.NewWhatsAppService(waCfg.BaseURL, waCfg.Session)
			_ = wa.StartTyping(chatId)
			err = wa.SendText(chatId, fmt.Sprintf("Your verification code is: %s", phoneToken), nil, false, false)
			_ = wa.StopTyping(chatId)

			if err == nil {
				phoneVerificationSent = true
			}
=======
		if err := tx.Create(&user).Error; err != nil {
			c.JSON(400, gin.H{"error": "User already exists or DB error"})
			return err
		}
		var err error
		clientKey, err = utils.GenerateRandomKey(16)
		if err != nil {
			c.JSON(500, gin.H{"error": "Failed to generate client key"})
			return err
		}
		secretKey, err = utils.GenerateRandomKey(32)
		if err != nil {
			c.JSON(500, gin.H{"error": "Failed to generate secret key"})
			return err
		}
		jwtKey := models.JWTKey{
			KeyID:     clientKey,
			Algorithm: "HS256",
			Key:       secretKey,
			IsActive:  true,
		}
		if err := tx.Create(&jwtKey).Error; err != nil {
			c.JSON(500, gin.H{"error": "Failed to store JWT key"})
			return err
>>>>>>> b6b400d7
		}
	}
	// Generate JWT and refresh token
	accessToken, refreshToken, err := h.AuthService.GenerateTokens(user)
	if err != nil {
		c.JSON(http.StatusInternalServerError, responses.CommonResponse{
			ResponseCode:    http.StatusInternalServerError,
			ResponseMessage: "Failed to generate tokens",
		})
		return
	}
	c.JSON(http.StatusCreated, responses.CommonResponse{
		ResponseCode:    http.StatusCreated,
		ResponseMessage: "Registration successful. Please verify your email and phone.",
		Data: map[string]interface{}{
			"access_token":            accessToken,
			"refresh_token":           refreshToken,
			"expires_in":              time.Now().Add(15 * time.Minute).Unix(),
			"email_verification_sent": true,
			"phone_verification_sent": phoneVerificationSent,
		},
	})
}

<<<<<<< HEAD
// Login godoc
// @Summary Login and get JWT tokens
// @Description Login with username and password to receive JWT and refresh token
// @Tags auth
// @Accept json
// @Produce json
// @Param data body requests.LoginRequest true "Login data"
// @Success 200 {object} map[string]interface{}
// @Failure 400 {object} map[string]interface{}
// @Failure 401 {object} map[string]interface{}
// @Failure 500 {object} map[string]interface{}
// @Router /users/login [post]
func (h *AuthHandler) Login(c *gin.Context) {
	var req requests.LoginRequest
	if err := c.ShouldBindJSON(&req); err != nil {
		c.JSON(http.StatusBadRequest, gin.H{"error": "Invalid request"})
=======
func (h *authHandler) Login(c *gin.Context) {
	var req requests.AuthRequest
	if !requests.ValidateRequestPartial(c, &req, "Email", "Password") {
		return
	}
	var user models.User
	if err := database.DB.Where("email = ?", req.Email).First(&user).Error; err != nil {
		c.JSON(401, gin.H{"error": "Invalid credentials"})
		return
	}
	if err := bcrypt.CompareHashAndPassword([]byte(user.PasswordHash), []byte(req.Password)); err != nil {
		c.JSON(401, gin.H{"error": "Invalid credentials"})
>>>>>>> b6b400d7
		return
	}
	user, err := h.AuthService.AuthenticateUser(c.Request.Context(), req.Username, req.Password)
	if err != nil {
		c.JSON(http.StatusUnauthorized, gin.H{"error": "Invalid credentials"})
		return
	}
	// Generate JWT and refresh token
	accessToken, refreshToken, err := h.AuthService.GenerateTokens(user)
	if err != nil {
<<<<<<< HEAD
		c.JSON(http.StatusInternalServerError, gin.H{"error": "Failed to generate tokens"})
=======
		c.JSON(500, gin.H{"error": "Failed to generate refresh token"})
		return
	}
	// Store refresh token in Token table
	expiredAt := time.Now().Add(7 * 24 * time.Hour) // Refresh token valid for 7 days
	tokenModel := models.Token{
		Token:     refreshToken,
		UserID:    user.ID,
		Type:      "refresh",
		ExpiredAt: &expiredAt,
		IsActive:  true,
	}
	if err := database.DB.Create(&tokenModel).Error; err != nil {
		c.JSON(500, gin.H{"error": "Failed to store refresh token"})
>>>>>>> b6b400d7
		return
	}
	c.JSON(http.StatusOK, gin.H{
		"access_token":  accessToken,
		"refresh_token": refreshToken,
		"expires_in":    time.Now().Add(15 * time.Minute).Unix(),
	})
}

<<<<<<< HEAD
// RequestEmailVerification godoc
// @Summary Request email verification
// @Description Send a verification email to the user's email address
// @Tags auth
// @Produce json
// @Security BearerAuth
// @Success 200 {object} responses.CommonResponse
// @Failure 401 {object} responses.CommonResponse
// @Failure 404 {object} responses.CommonResponse
// @Failure 429 {object} responses.CommonResponse
// @Failure 500 {object} responses.CommonResponse
// @Router /users/{id}/request-email-verification [post]
func (h *AuthHandler) RequestEmailVerification(c *gin.Context) {
	userID, exists := c.Get("userID")
	if !exists {
		c.JSON(http.StatusUnauthorized, responses.CommonResponse{
			ResponseCode:    http.StatusUnauthorized,
			ResponseMessage: "Unauthorized",
		})
		return
	}
	user, err := services.UserSvc.GetUserByID(c.Request.Context(), fmt.Sprintf("%v", userID))
	if err != nil || user == nil || user.Email == "" {
		c.JSON(http.StatusNotFound, responses.CommonResponse{
			ResponseCode:    http.StatusNotFound,
			ResponseMessage: "User or email not found",
		})
		return
	}
	// Rate limiting: 5 per minute per user
	rlKey := fmt.Sprintf("email_verify_rl:%v", userID)
	rateLimited, _ := h.AuthService.IsRateLimited(c.Request.Context(), rlKey, 5, time.Minute)
	if rateLimited {
		c.JSON(http.StatusTooManyRequests, responses.CommonResponse{
			ResponseCode:    http.StatusTooManyRequests,
			ResponseMessage: "Too many requests. Please wait before requesting another code.",
		})
		return
	}
	// Create verification token
	token, err := h.AuthService.CreateVerificationToken(c.Request.Context(), user.ID, "email")
	if err != nil || token == "" {
		c.JSON(http.StatusInternalServerError, responses.CommonResponse{
			ResponseCode:    http.StatusInternalServerError,
			ResponseMessage: "Failed to create email verification token",
		})
		return
	}
	cfg := config.GetConfig()
	emailSvc := email.NewEmailService(cfg.SMTP)
	verifyBaseURL := os.Getenv("EMAIL_BASE_URL")
	if verifyBaseURL == "" {
		verifyBaseURL = "http://localhost:8080" // fallback for dev
	}
	verifyURL := fmt.Sprintf("%s/verify-email?token=%s", verifyBaseURL, token)
	body := email.EmailVerificationTemplate(user.Username, verifyURL)
	err = emailSvc.SendEmail(user.Email, "Verify your email", body)
	if err != nil {
		c.JSON(http.StatusInternalServerError, responses.CommonResponse{
			ResponseCode:    http.StatusInternalServerError,
			ResponseMessage: "Failed to send verification email",
		})
		return
	}
	c.JSON(http.StatusOK, responses.CommonResponse{
		ResponseCode:    http.StatusOK,
		ResponseMessage: "Verification email sent",
	})
=======
// RefreshToken endpoint
func (h *authHandler) RefreshToken(c *gin.Context) {
	var req struct {
		RefreshToken string `json:"refresh_token" binding:"required"`
	}
	if err := c.ShouldBindJSON(&req); err != nil {
		c.JSON(400, gin.H{"error": "Invalid request"})
		return
	}

	// Try to get token from cache first
	tokenModel, err := services.TokenCacheSvc.GetTokenByValue(req.RefreshToken)
	if err != nil {
		// Cache miss, get from database
		if err := database.DB.Where("token = ? AND type = ? AND expired_at > ? AND is_active = ?", req.RefreshToken, "refresh", time.Now(), true).First(&tokenModel).Error; err != nil {
			c.JSON(401, gin.H{"error": "Invalid or expired refresh token"})
			return
		}
		// Cache the token
		services.TokenCacheSvc.CacheToken(tokenModel)
	}

	// Issue new access token
	token, err := utils.GenerateJWT(tokenModel.UserID)
	if err != nil {
		c.JSON(500, gin.H{"error": "Failed to generate token"})
		return
	}
	// Optionally, rotate refresh token
	newRefreshToken, err := utils.GenerateRandomKey(32)
	if err != nil {
		c.JSON(500, gin.H{"error": "Failed to generate refresh token"})
		return
	}
	newExpiredAt := time.Now().Add(7 * 24 * time.Hour)
	tokenModel.Token = newRefreshToken
	tokenModel.ExpiredAt = &newExpiredAt
	if err := database.DB.Save(&tokenModel).Error; err != nil {
		c.JSON(500, gin.H{"error": "Failed to update refresh token"})
		return
	}

	// Update cache with new token
	services.TokenCacheSvc.CacheToken(tokenModel)

	c.JSON(200, AuthResponse{Token: token, RefreshToken: newRefreshToken})
>>>>>>> b6b400d7
}

// VerifyEmail godoc
// @Summary Verify email
// @Description Verify user's email using a token sent to their email
// @Tags auth
// @Accept json
// @Produce json
// @Param data body requests.EmailVerificationRequest true "Verification token"
// @Success 200 {object} responses.CommonResponse
// @Failure 400 {object} responses.CommonResponse
// @Failure 404 {object} responses.CommonResponse
// @Failure 500 {object} responses.CommonResponse
// @Router /users/{id}/verify-email [post]
func (h *AuthHandler) VerifyEmail(c *gin.Context) {
	var req requests.EmailVerificationRequest
	if err := c.ShouldBindJSON(&req); err != nil || req.Token == "" {
		c.JSON(http.StatusBadRequest, responses.CommonResponse{
			ResponseCode:    http.StatusBadRequest,
			ResponseMessage: "Token required",
		})
		return
	}
	vt, err := h.AuthService.ValidateVerificationToken(c.Request.Context(), req.Token, "email")
	if err != nil || vt == nil {
		c.JSON(http.StatusBadRequest, responses.CommonResponse{
			ResponseCode:    http.StatusBadRequest,
			ResponseMessage: "Invalid or expired token",
		})
		return
	}
	user, err := services.UserSvc.GetUserByID(c.Request.Context(), fmt.Sprintf("%d", vt.UserID))
	if err != nil || user == nil {
		c.JSON(http.StatusNotFound, responses.CommonResponse{
			ResponseCode:    http.StatusNotFound,
			ResponseMessage: "User not found",
		})
		return
	}
	err = h.AuthService.MarkEmailVerified(c.Request.Context(), user)
	if err != nil {
		c.JSON(http.StatusInternalServerError, responses.CommonResponse{
			ResponseCode:    http.StatusInternalServerError,
			ResponseMessage: "Failed to mark email verified",
		})
		return
	}
<<<<<<< HEAD
	c.JSON(http.StatusOK, responses.CommonResponse{
		ResponseCode:    http.StatusOK,
		ResponseMessage: "Email verified successfully",
	})
}

// RequestPhoneVerification godoc
// @Summary Request phone verification
// @Description Send a phone verification code via WhatsApp
// @Tags auth
// @Produce json
// @Security BearerAuth
// @Success 200 {object} responses.CommonResponse
// @Failure 401 {object} responses.CommonResponse
// @Failure 404 {object} responses.CommonResponse
// @Failure 429 {object} responses.CommonResponse
// @Failure 500 {object} responses.CommonResponse
// @Router /users/{id}/request-phone-verification [post]
func (h *AuthHandler) RequestPhoneVerification(c *gin.Context) {
	userID, exists := c.Get("userID")
	if !exists {
		c.JSON(http.StatusUnauthorized, responses.CommonResponse{
			ResponseCode:    http.StatusUnauthorized,
			ResponseMessage: "Unauthorized",
		})
		return
	}
	user, err := services.UserSvc.GetUserByID(c.Request.Context(), fmt.Sprintf("%v", userID))
	if err != nil || user == nil || user.Phone == nil || *user.Phone == "" {
		c.JSON(http.StatusNotFound, responses.CommonResponse{
			ResponseCode:    http.StatusNotFound,
			ResponseMessage: "User or phone not found",
		})
		return
	}
	// Rate limiting: 5 per minute per user
	rlKey := fmt.Sprintf("phone_verify_rl:%v", userID)
	rateLimited, _ := h.AuthService.IsRateLimited(c.Request.Context(), rlKey, 5, time.Minute)
	if rateLimited {
		c.JSON(http.StatusTooManyRequests, responses.CommonResponse{
			ResponseCode:    http.StatusTooManyRequests,
			ResponseMessage: "Too many requests. Please wait before requesting another code.",
		})
		return
	}
	phoneToken, err := h.AuthService.CreateVerificationToken(c.Request.Context(), user.ID, "phone")
	if err != nil || phoneToken == "" {
		c.JSON(http.StatusInternalServerError, responses.CommonResponse{
			ResponseCode:    http.StatusInternalServerError,
			ResponseMessage: "Failed to create phone verification token",
		})
		return
	}
	chatId := *user.Phone + "@c.us"
	waCfg := config.GetConfig().WhatsApp
	wa := whatsapp.NewWhatsAppService(waCfg.BaseURL, waCfg.Session)
	_ = wa.StartTyping(chatId)
	err = wa.SendText(chatId, fmt.Sprintf("Your verification code is: %s", phoneToken), nil, false, false)
	_ = wa.StopTyping(chatId)
	if err != nil {
		c.JSON(http.StatusInternalServerError, responses.CommonResponse{
			ResponseCode:    http.StatusInternalServerError,
			ResponseMessage: "Failed to send phone verification code",
		})
		return
	}
	c.JSON(http.StatusOK, responses.CommonResponse{
		ResponseCode:    http.StatusOK,
		ResponseMessage: "Phone verification code sent",
	})
=======
	t := models.VerificationToken{
		UserID:    user.ID,
		Token:     token,
		Type:      "email_verification",
		ExpiresAt: time.Now().Add(30 * time.Minute),
	}
	if err := database.DB.Create(&t).Error; err != nil {
		c.JSON(500, gin.H{"error": "Failed to create verification token"})
		return
	}

	// Cache the verification token
	services.TokenCacheSvc.CacheVerificationToken(&t)

	// Invalidate user's verification tokens cache for this type
	services.TokenCacheSvc.InvalidateUserVerificationTokens(user.ID, models.EmailVerification)

	c.JSON(http.StatusOK, gin.H{"message": "Verification email sent", "token": token})
}

func (h *authHandler) VerifyEmail(c *gin.Context) {
	id := c.Param("id")
	var input struct {
		Token string `json:"token"`
	}
	if err := c.ShouldBindJSON(&input); err != nil {
		c.JSON(http.StatusBadRequest, gin.H{"error": "Invalid request"})
		return
	}

	// Try to get verification token from cache first
	vt, err := services.TokenCacheSvc.GetVerificationTokenByValue(input.Token)
	if err != nil {
		// Cache miss, get from database
		if err := database.DB.Where("user_id = ? AND token = ? AND type = ? AND used = ? AND expires_at > ?", id, input.Token, "email_verification", false, time.Now()).First(&vt).Error; err != nil {
			c.JSON(http.StatusBadRequest, gin.H{"error": "Invalid or expired token"})
			return
		}
		// Cache the token
		services.TokenCacheSvc.CacheVerificationToken(vt)
	}

	var user models.User
	if err := database.DB.First(&user, id).Error; err != nil {
		c.JSON(http.StatusNotFound, gin.H{"error": "User not found"})
		return
	}
	now := time.Now()
	user.EmailVerified = &now
	vt.Used = true
	if err := database.DB.Save(&user).Error; err != nil {
		c.JSON(500, gin.H{"error": "Failed to update user"})
		return
	}
	if err := database.DB.Save(&vt).Error; err != nil {
		c.JSON(500, gin.H{"error": "Failed to update token"})
		return
	}

	// Invalidate cached tokens
	services.TokenCacheSvc.InvalidateVerificationToken(vt.ID)
	services.TokenCacheSvc.InvalidateUserVerificationTokens(user.ID, models.EmailVerification)

	c.JSON(http.StatusOK, gin.H{"message": "Email verified"})
>>>>>>> b6b400d7
}

// VerifyPhone godoc
// @Summary Verify phone
// @Description Verify user's phone using a code sent via WhatsApp
// @Tags auth
// @Accept json
// @Produce json
// @Param data body requests.PhoneVerificationRequest true "Verification token"
// @Success 200 {object} responses.CommonResponse
// @Failure 400 {object} responses.CommonResponse
// @Failure 404 {object} responses.CommonResponse
// @Failure 500 {object} responses.CommonResponse
// @Router /users/{id}/verify-phone [post]
func (h *AuthHandler) VerifyPhone(c *gin.Context) {
	var req requests.PhoneVerificationRequest
	if err := c.ShouldBindJSON(&req); err != nil || req.Token == "" {
		c.JSON(http.StatusBadRequest, responses.CommonResponse{
			ResponseCode:    http.StatusBadRequest,
			ResponseMessage: "Token required",
		})
		return
	}
	vt, err := h.AuthService.ValidateVerificationToken(c.Request.Context(), req.Token, "phone")
	if err != nil || vt == nil {
		c.JSON(http.StatusBadRequest, responses.CommonResponse{
			ResponseCode:    http.StatusBadRequest,
			ResponseMessage: "Invalid or expired token",
		})
		return
	}
	user, err := services.UserSvc.GetUserByID(c.Request.Context(), fmt.Sprintf("%d", vt.UserID))
	if err != nil || user == nil {
		c.JSON(http.StatusNotFound, responses.CommonResponse{
			ResponseCode:    http.StatusNotFound,
			ResponseMessage: "User not found",
		})
		return
	}
	err = h.AuthService.MarkPhoneVerified(c.Request.Context(), user)
	if err != nil {
		c.JSON(http.StatusInternalServerError, responses.CommonResponse{
			ResponseCode:    http.StatusInternalServerError,
			ResponseMessage: "Failed to mark phone verified",
		})
		return
	}
<<<<<<< HEAD
	c.JSON(http.StatusOK, responses.CommonResponse{
		ResponseCode:    http.StatusOK,
		ResponseMessage: "Phone verified successfully",
	})
}

// RequestPasswordReset godoc
// @Summary Request password reset
// @Description Request a password reset email
// @Tags auth
// @Produce json
// @Success 501 {object} map[string]string
// @Router /users/request-password-reset [post]
func (h *AuthHandler) RequestPasswordReset(c *gin.Context) {
	c.JSON(http.StatusNotImplemented, gin.H{"message": "RequestPasswordReset not implemented"})
}

// ResetPassword godoc
// @Summary Reset password
// @Description Reset user password using a token
// @Tags auth
// @Produce json
// @Success 501 {object} map[string]string
// @Router /users/reset-password [post]
func (h *AuthHandler) ResetPassword(c *gin.Context) {
	c.JSON(http.StatusNotImplemented, gin.H{"message": "ResetPassword not implemented"})
}

// RefreshToken godoc
// @Summary Refresh JWT token
// @Description Refresh JWT using a valid refresh token
// @Tags auth
// @Accept json
// @Produce json
// @Param data body requests.RefreshTokenRequest true "Refresh token"
// @Success 200 {object} map[string]interface{}
// @Failure 400 {object} map[string]interface{}
// @Failure 401 {object} map[string]interface{}
// @Router /users/refresh-token [post]
func (h *AuthHandler) RefreshToken(c *gin.Context) {
	var req requests.RefreshTokenRequest
	if err := c.ShouldBindJSON(&req); err != nil {
		c.JSON(http.StatusBadRequest, gin.H{"error": "Invalid request"})
		return
	}
	accessToken, refreshToken, err := h.AuthService.RefreshTokens(req.RefreshToken)
	if err != nil {
		c.JSON(http.StatusUnauthorized, gin.H{"error": "Invalid refresh token"})
		return
	}
	c.JSON(http.StatusOK, gin.H{
		"access_token":  accessToken,
		"refresh_token": refreshToken,
		"expires_in":    time.Now().Add(15 * time.Minute).Unix(),
	})
=======
	t := models.VerificationToken{
		UserID:    user.ID,
		Token:     token,
		Type:      "phone_verification",
		ExpiresAt: time.Now().Add(30 * time.Minute),
	}
	if err := database.DB.Create(&t).Error; err != nil {
		c.JSON(500, gin.H{"error": "Failed to create verification token"})
		return
	}

	// Cache the verification token
	services.TokenCacheSvc.CacheVerificationToken(&t)

	// Invalidate user's verification tokens cache for this type
	services.TokenCacheSvc.InvalidateUserVerificationTokens(user.ID, models.PhoneVerification)

	c.JSON(http.StatusOK, gin.H{"message": "Verification SMS sent", "token": token})
}

func (h *authHandler) VerifyPhone(c *gin.Context) {
	id := c.Param("id")
	var input struct {
		Token string `json:"token"`
	}
	if err := c.ShouldBindJSON(&input); err != nil {
		c.JSON(http.StatusBadRequest, gin.H{"error": "Invalid request"})
		return
	}

	// Try to get verification token from cache first
	vt, err := services.TokenCacheSvc.GetVerificationTokenByValue(input.Token)
	if err != nil {
		// Cache miss, get from database
		if err := database.DB.Where("user_id = ? AND token = ? AND type = ? AND used = ? AND expires_at > ?", id, input.Token, "phone_verification", false, time.Now()).First(&vt).Error; err != nil {
			c.JSON(http.StatusBadRequest, gin.H{"error": "Invalid or expired token"})
			return
		}
		// Cache the token
		services.TokenCacheSvc.CacheVerificationToken(vt)
	}

	var user models.User
	if err := database.DB.First(&user, id).Error; err != nil {
		c.JSON(http.StatusNotFound, gin.H{"error": "User not found"})
		return
	}
	now := time.Now()
	user.PhoneVerified = &now
	vt.Used = true
	if err := database.DB.Save(&user).Error; err != nil {
		c.JSON(500, gin.H{"error": "Failed to update user"})
		return
	}
	if err := database.DB.Save(&vt).Error; err != nil {
		c.JSON(500, gin.H{"error": "Failed to update token"})
		return
	}

	// Invalidate cached tokens
	services.TokenCacheSvc.InvalidateVerificationToken(vt.ID)
	services.TokenCacheSvc.InvalidateUserVerificationTokens(user.ID, models.PhoneVerification)

	c.JSON(http.StatusOK, gin.H{"message": "Phone verified"})
}

func (h *authHandler) RequestPasswordReset(c *gin.Context) {
	var input struct {
		Email string `json:"email"`
	}
	if err := c.ShouldBindJSON(&input); err != nil {
		c.JSON(http.StatusBadRequest, gin.H{"error": "Invalid request"})
		return
	}
	var user models.User
	if err := database.DB.Where("email = ?", input.Email).First(&user).Error; err != nil {
		c.JSON(http.StatusNotFound, gin.H{"error": "User not found"})
		return
	}
	token, err := utils.GenerateRandomKey(32)
	if err != nil {
		c.JSON(500, gin.H{"error": "Failed to generate token"})
		return
	}
	t := models.VerificationToken{
		UserID:    user.ID,
		Token:     token,
		Type:      "password_reset",
		ExpiresAt: time.Now().Add(30 * time.Minute),
	}
	if err := database.DB.Create(&t).Error; err != nil {
		c.JSON(500, gin.H{"error": "Failed to create verification token"})
		return
	}

	// Cache the verification token
	services.TokenCacheSvc.CacheVerificationToken(&t)

	// Invalidate user's verification tokens cache for this type
	services.TokenCacheSvc.InvalidateUserVerificationTokens(user.ID, models.PasswordReset)

	c.JSON(http.StatusOK, gin.H{"message": "Password reset link sent", "token": token})
}

func (h *authHandler) ResetPassword(c *gin.Context) {
	var input struct {
		UserID      string `json:"user_id"`
		Token       string `json:"token"`
		NewPassword string `json:"new_password"`
	}
	if err := c.ShouldBindJSON(&input); err != nil {
		c.JSON(http.StatusBadRequest, gin.H{"error": "Invalid request"})
		return
	}

	// Parse user ID from string to UUID
	userID, err := uuid.Parse(input.UserID)
	if err != nil {
		c.JSON(http.StatusBadRequest, gin.H{"error": "Invalid user ID"})
		return
	}

	// Try to get verification token from cache first
	vt, err := services.TokenCacheSvc.GetVerificationTokenByValue(input.Token)
	if err != nil {
		// Cache miss, get from database
		if err := database.DB.Where("user_id = ? AND token = ? AND type = ? AND used = ? AND expires_at > ?", userID, input.Token, "password_reset", false, time.Now()).First(&vt).Error; err != nil {
			c.JSON(http.StatusBadRequest, gin.H{"error": "Invalid or expired token"})
			return
		}
		// Cache the token
		services.TokenCacheSvc.CacheVerificationToken(vt)
	}

	var user models.User
	if err := database.DB.First(&user, userID).Error; err != nil {
		c.JSON(http.StatusNotFound, gin.H{"error": "User not found"})
		return
	}
	hash, err := bcrypt.GenerateFromPassword([]byte(input.NewPassword), bcrypt.DefaultCost)
	if err != nil {
		c.JSON(500, gin.H{"error": "Failed to hash password"})
		return
	}
	user.PasswordHash = string(hash)
	vt.Used = true
	if err := database.DB.Save(&user).Error; err != nil {
		c.JSON(500, gin.H{"error": "Failed to update user"})
		return
	}
	if err := database.DB.Save(&vt).Error; err != nil {
		c.JSON(500, gin.H{"error": "Failed to update token"})
		return
	}

	// Invalidate cached tokens
	services.TokenCacheSvc.InvalidateVerificationToken(vt.ID)
	services.TokenCacheSvc.InvalidateUserVerificationTokens(user.ID, models.PasswordReset)

	c.JSON(http.StatusOK, gin.H{"message": "Password reset"})
>>>>>>> b6b400d7
}<|MERGE_RESOLUTION|>--- conflicted
+++ resolved
@@ -1,18 +1,6 @@
 package controllers
 
 import (
-<<<<<<< HEAD
-	"net/http"
-	"os"
-	"time"
-	"wordpress-go-next/backend/internal/http/requests"
-	"wordpress-go-next/backend/internal/http/responses"
-	"wordpress-go-next/backend/internal/models"
-	"wordpress-go-next/backend/internal/services"
-	"wordpress-go-next/backend/pkg/config"
-	"wordpress-go-next/backend/pkg/email"
-	"wordpress-go-next/backend/pkg/whatsapp"
-=======
 	"go-next/internal/http/requests"
 	"go-next/internal/http/responses"
 	"go-next/internal/models"
@@ -21,126 +9,85 @@
 	"go-next/pkg/utils"
 
 	"time"
->>>>>>> b6b400d7
-
-	"fmt"
+
+	"net/http"
 
 	"github.com/gin-gonic/gin"
-<<<<<<< HEAD
-=======
 	"github.com/google/uuid"
 	"golang.org/x/crypto/bcrypt"
 	"gorm.io/gorm"
->>>>>>> b6b400d7
 )
 
-type AuthHandler struct {
-	AuthService services.AuthService
-}
-
-func NewAuthHandler(authService services.AuthService) *AuthHandler {
-	return &AuthHandler{AuthService: authService}
-}
-
-// Register godoc
-// @Summary Register a new user
-// @Description Register a new user with username, email, password, and optional role
-// @Tags auth
-// @Accept json
-// @Produce json
-// @Param data body requests.AuthRequest true "User registration data"
-// @Success 201 {object} responses.CommonResponse
-// @Failure 400 {object} responses.CommonResponse
-// @Failure 409 {object} responses.CommonResponse
-// @Failure 500 {object} responses.CommonResponse
-// @Router /users/register [post]
-func (h *AuthHandler) Register(c *gin.Context) {
+type AuthHandler interface {
+	Register(c *gin.Context)
+	Login(c *gin.Context)
+	RequestEmailVerification(c *gin.Context)
+	VerifyEmail(c *gin.Context)
+	RequestPhoneVerification(c *gin.Context)
+	VerifyPhone(c *gin.Context)
+	RequestPasswordReset(c *gin.Context)
+	ResetPassword(c *gin.Context)
+	RefreshToken(c *gin.Context)
+}
+
+type authHandler struct{}
+
+func NewAuthHandler() AuthHandler {
+	return &authHandler{}
+}
+
+// Use shared validator instance from a common package if available
+
+type AuthResponse struct {
+	Token        string `json:"token"`
+	RefreshToken string `json:"refresh_token"`
+}
+
+func (h *authHandler) Register(c *gin.Context) {
 	var req requests.AuthRequest
-<<<<<<< HEAD
-	if err := c.ShouldBindJSON(&req); err != nil {
-		c.JSON(http.StatusBadRequest, responses.CommonResponse{
-			ResponseCode:    http.StatusBadRequest,
-			ResponseMessage: "Invalid request",
-		})
-=======
 	if !requests.ValidateRequest(c, &req) {
->>>>>>> b6b400d7
-		return
-	}
-	// Check if user already exists
-	if user, _ := services.UserSvc.GetUserByUsername(c.Request.Context(), req.Username); user != nil {
-		c.JSON(http.StatusConflict, responses.CommonResponse{
-			ResponseCode:    http.StatusConflict,
-			ResponseMessage: "Username already exists",
-		})
-		return
-	}
-	if user, _ := services.UserSvc.GetUserByEmail(c.Request.Context(), req.Email); user != nil {
-		c.JSON(http.StatusConflict, responses.CommonResponse{
-			ResponseCode:    http.StatusConflict,
-			ResponseMessage: "Email already exists",
-		})
-		return
-	}
-	// Hash password
-	hash, err := h.AuthService.HashPassword(req.Password)
-	if err != nil {
-		c.JSON(http.StatusInternalServerError, responses.CommonResponse{
-			ResponseCode:    http.StatusInternalServerError,
-			ResponseMessage: "Failed to hash password",
-		})
-		return
-	}
-	user := &models.User{
-		Username:     req.Username,
-		Email:        req.Email,
-		PasswordHash: hash,
-		IsActive:     true,
-	}
-	if err := services.UserSvc.CreateUser(c.Request.Context(), user); err != nil {
-		c.JSON(http.StatusInternalServerError, responses.CommonResponse{
-			ResponseCode:    http.StatusInternalServerError,
-			ResponseMessage: "Failed to create user",
-		})
-		return
-	}
-	// Assign role if provided
-	if req.Role != "" {
-		role, err := services.RoleSvc.GetRoleByName(c.Request.Context(), req.Role)
-		if err == nil && role != nil {
-			_ = services.UserRoleSvc.AssignRoleToUser(c.Request.Context(), user, role)
-		}
-	}
-	// Send email verification
-	verificationToken, err := h.AuthService.CreateVerificationToken(c.Request.Context(), user.ID, "email")
-	if err == nil && verificationToken != "" {
-		cfg := config.GetConfig()
-		emailSvc := email.NewEmailService(cfg.SMTP)
-		verifyBaseURL := os.Getenv("EMAIL_BASE_URL")
-		if verifyBaseURL == "" {
-			verifyBaseURL = "http://localhost:8080" // fallback for dev
-		}
-<<<<<<< HEAD
-		verifyURL := fmt.Sprintf("%s/verify-email?token=%s", verifyBaseURL, verificationToken)
-		body := email.EmailVerificationTemplate(user.Username, verifyURL)
-		_ = emailSvc.SendEmail(user.Email, "Verify your email", body)
-	}
-	// Send phone verification if phone is provided
-	phoneVerificationSent := false
-	if user.Phone != nil && *user.Phone != "" {
-		phoneToken, err := h.AuthService.CreateVerificationToken(c.Request.Context(), user.ID, "phone")
-		if err == nil && phoneToken != "" {
-			chatId := *user.Phone + "@c.us"
-			waCfg := config.GetConfig().WhatsApp
-			wa := whatsapp.NewWhatsAppService(waCfg.BaseURL, waCfg.Session)
-			_ = wa.StartTyping(chatId)
-			err = wa.SendText(chatId, fmt.Sprintf("Your verification code is: %s", phoneToken), nil, false, false)
-			_ = wa.StopTyping(chatId)
-
-			if err == nil {
-				phoneVerificationSent = true
-			}
-=======
+		return
+	}
+	hash, err := bcrypt.GenerateFromPassword([]byte(req.Password), bcrypt.DefaultCost)
+	if err != nil {
+		c.JSON(500, gin.H{"error": "Error hashing password"})
+		return
+	}
+	var count int64
+	if err := database.DB.Model(&models.User{}).Where("username = ?", req.Username).Or("email = ?", req.Email).Count(&count).Error; err != nil {
+		c.JSON(500, gin.H{"error": "Database error"})
+		return
+	}
+	if count > 0 {
+		var user models.User
+		if err := database.DB.Where("username = ?", req.Username).First(&user).Error; err == nil {
+			c.JSON(400, gin.H{"error": "Username already taken"})
+			return
+		}
+		if err := database.DB.Where("email = ?", req.Email).First(&user).Error; err == nil {
+			c.JSON(400, gin.H{"error": "Email already registered"})
+			return
+		}
+		c.JSON(400, gin.H{"error": "User already exists"})
+		return
+	}
+	var clientKey, secretKey string
+	if err := database.DB.Transaction(func(tx *gorm.DB) error {
+		roleName := req.Role
+		if roleName == "" {
+			roleName = "user"
+		}
+		var role models.Role
+		if err := tx.Where("name = ?", roleName).First(&role).Error; err != nil {
+			c.JSON(400, gin.H{"error": "Invalid or missing role"})
+			return err
+		}
+		user := models.User{
+			Username:     req.Username,
+			Email:        req.Email,
+			PasswordHash: string(hash),
+			Roles:        []models.Role{role},
+		}
 		if err := tx.Create(&user).Error; err != nil {
 			c.JSON(400, gin.H{"error": "User already exists or DB error"})
 			return err
@@ -165,49 +112,18 @@
 		if err := tx.Create(&jwtKey).Error; err != nil {
 			c.JSON(500, gin.H{"error": "Failed to store JWT key"})
 			return err
->>>>>>> b6b400d7
-		}
-	}
-	// Generate JWT and refresh token
-	accessToken, refreshToken, err := h.AuthService.GenerateTokens(user)
-	if err != nil {
-		c.JSON(http.StatusInternalServerError, responses.CommonResponse{
-			ResponseCode:    http.StatusInternalServerError,
-			ResponseMessage: "Failed to generate tokens",
-		})
+		}
+		return nil
+	}); err != nil {
 		return
 	}
 	c.JSON(http.StatusCreated, responses.CommonResponse{
 		ResponseCode:    http.StatusCreated,
-		ResponseMessage: "Registration successful. Please verify your email and phone.",
-		Data: map[string]interface{}{
-			"access_token":            accessToken,
-			"refresh_token":           refreshToken,
-			"expires_in":              time.Now().Add(15 * time.Minute).Unix(),
-			"email_verification_sent": true,
-			"phone_verification_sent": phoneVerificationSent,
-		},
+		ResponseMessage: "Registration successful",
+		Data:            gin.H{"client_key": clientKey, "secret_key": secretKey},
 	})
 }
 
-<<<<<<< HEAD
-// Login godoc
-// @Summary Login and get JWT tokens
-// @Description Login with username and password to receive JWT and refresh token
-// @Tags auth
-// @Accept json
-// @Produce json
-// @Param data body requests.LoginRequest true "Login data"
-// @Success 200 {object} map[string]interface{}
-// @Failure 400 {object} map[string]interface{}
-// @Failure 401 {object} map[string]interface{}
-// @Failure 500 {object} map[string]interface{}
-// @Router /users/login [post]
-func (h *AuthHandler) Login(c *gin.Context) {
-	var req requests.LoginRequest
-	if err := c.ShouldBindJSON(&req); err != nil {
-		c.JSON(http.StatusBadRequest, gin.H{"error": "Invalid request"})
-=======
 func (h *authHandler) Login(c *gin.Context) {
 	var req requests.AuthRequest
 	if !requests.ValidateRequestPartial(c, &req, "Email", "Password") {
@@ -220,20 +136,15 @@
 	}
 	if err := bcrypt.CompareHashAndPassword([]byte(user.PasswordHash), []byte(req.Password)); err != nil {
 		c.JSON(401, gin.H{"error": "Invalid credentials"})
->>>>>>> b6b400d7
-		return
-	}
-	user, err := h.AuthService.AuthenticateUser(c.Request.Context(), req.Username, req.Password)
-	if err != nil {
-		c.JSON(http.StatusUnauthorized, gin.H{"error": "Invalid credentials"})
-		return
-	}
-	// Generate JWT and refresh token
-	accessToken, refreshToken, err := h.AuthService.GenerateTokens(user)
-	if err != nil {
-<<<<<<< HEAD
-		c.JSON(http.StatusInternalServerError, gin.H{"error": "Failed to generate tokens"})
-=======
+		return
+	}
+	token, err := utils.GenerateJWT(user.ID)
+	if err != nil {
+		c.JSON(500, gin.H{"error": "Failed to generate token"})
+		return
+	}
+	refreshToken, err := utils.GenerateRandomKey(32)
+	if err != nil {
 		c.JSON(500, gin.H{"error": "Failed to generate refresh token"})
 		return
 	}
@@ -248,86 +159,11 @@
 	}
 	if err := database.DB.Create(&tokenModel).Error; err != nil {
 		c.JSON(500, gin.H{"error": "Failed to store refresh token"})
->>>>>>> b6b400d7
-		return
-	}
-	c.JSON(http.StatusOK, gin.H{
-		"access_token":  accessToken,
-		"refresh_token": refreshToken,
-		"expires_in":    time.Now().Add(15 * time.Minute).Unix(),
-	})
-}
-
-<<<<<<< HEAD
-// RequestEmailVerification godoc
-// @Summary Request email verification
-// @Description Send a verification email to the user's email address
-// @Tags auth
-// @Produce json
-// @Security BearerAuth
-// @Success 200 {object} responses.CommonResponse
-// @Failure 401 {object} responses.CommonResponse
-// @Failure 404 {object} responses.CommonResponse
-// @Failure 429 {object} responses.CommonResponse
-// @Failure 500 {object} responses.CommonResponse
-// @Router /users/{id}/request-email-verification [post]
-func (h *AuthHandler) RequestEmailVerification(c *gin.Context) {
-	userID, exists := c.Get("userID")
-	if !exists {
-		c.JSON(http.StatusUnauthorized, responses.CommonResponse{
-			ResponseCode:    http.StatusUnauthorized,
-			ResponseMessage: "Unauthorized",
-		})
-		return
-	}
-	user, err := services.UserSvc.GetUserByID(c.Request.Context(), fmt.Sprintf("%v", userID))
-	if err != nil || user == nil || user.Email == "" {
-		c.JSON(http.StatusNotFound, responses.CommonResponse{
-			ResponseCode:    http.StatusNotFound,
-			ResponseMessage: "User or email not found",
-		})
-		return
-	}
-	// Rate limiting: 5 per minute per user
-	rlKey := fmt.Sprintf("email_verify_rl:%v", userID)
-	rateLimited, _ := h.AuthService.IsRateLimited(c.Request.Context(), rlKey, 5, time.Minute)
-	if rateLimited {
-		c.JSON(http.StatusTooManyRequests, responses.CommonResponse{
-			ResponseCode:    http.StatusTooManyRequests,
-			ResponseMessage: "Too many requests. Please wait before requesting another code.",
-		})
-		return
-	}
-	// Create verification token
-	token, err := h.AuthService.CreateVerificationToken(c.Request.Context(), user.ID, "email")
-	if err != nil || token == "" {
-		c.JSON(http.StatusInternalServerError, responses.CommonResponse{
-			ResponseCode:    http.StatusInternalServerError,
-			ResponseMessage: "Failed to create email verification token",
-		})
-		return
-	}
-	cfg := config.GetConfig()
-	emailSvc := email.NewEmailService(cfg.SMTP)
-	verifyBaseURL := os.Getenv("EMAIL_BASE_URL")
-	if verifyBaseURL == "" {
-		verifyBaseURL = "http://localhost:8080" // fallback for dev
-	}
-	verifyURL := fmt.Sprintf("%s/verify-email?token=%s", verifyBaseURL, token)
-	body := email.EmailVerificationTemplate(user.Username, verifyURL)
-	err = emailSvc.SendEmail(user.Email, "Verify your email", body)
-	if err != nil {
-		c.JSON(http.StatusInternalServerError, responses.CommonResponse{
-			ResponseCode:    http.StatusInternalServerError,
-			ResponseMessage: "Failed to send verification email",
-		})
-		return
-	}
-	c.JSON(http.StatusOK, responses.CommonResponse{
-		ResponseCode:    http.StatusOK,
-		ResponseMessage: "Verification email sent",
-	})
-=======
+		return
+	}
+	c.JSON(http.StatusOK, AuthResponse{Token: token, RefreshToken: refreshToken})
+}
+
 // RefreshToken endpoint
 func (h *authHandler) RefreshToken(c *gin.Context) {
 	var req struct {
@@ -374,126 +210,20 @@
 	services.TokenCacheSvc.CacheToken(tokenModel)
 
 	c.JSON(200, AuthResponse{Token: token, RefreshToken: newRefreshToken})
->>>>>>> b6b400d7
-}
-
-// VerifyEmail godoc
-// @Summary Verify email
-// @Description Verify user's email using a token sent to their email
-// @Tags auth
-// @Accept json
-// @Produce json
-// @Param data body requests.EmailVerificationRequest true "Verification token"
-// @Success 200 {object} responses.CommonResponse
-// @Failure 400 {object} responses.CommonResponse
-// @Failure 404 {object} responses.CommonResponse
-// @Failure 500 {object} responses.CommonResponse
-// @Router /users/{id}/verify-email [post]
-func (h *AuthHandler) VerifyEmail(c *gin.Context) {
-	var req requests.EmailVerificationRequest
-	if err := c.ShouldBindJSON(&req); err != nil || req.Token == "" {
-		c.JSON(http.StatusBadRequest, responses.CommonResponse{
-			ResponseCode:    http.StatusBadRequest,
-			ResponseMessage: "Token required",
-		})
-		return
-	}
-	vt, err := h.AuthService.ValidateVerificationToken(c.Request.Context(), req.Token, "email")
-	if err != nil || vt == nil {
-		c.JSON(http.StatusBadRequest, responses.CommonResponse{
-			ResponseCode:    http.StatusBadRequest,
-			ResponseMessage: "Invalid or expired token",
-		})
-		return
-	}
-	user, err := services.UserSvc.GetUserByID(c.Request.Context(), fmt.Sprintf("%d", vt.UserID))
-	if err != nil || user == nil {
-		c.JSON(http.StatusNotFound, responses.CommonResponse{
-			ResponseCode:    http.StatusNotFound,
-			ResponseMessage: "User not found",
-		})
-		return
-	}
-	err = h.AuthService.MarkEmailVerified(c.Request.Context(), user)
-	if err != nil {
-		c.JSON(http.StatusInternalServerError, responses.CommonResponse{
-			ResponseCode:    http.StatusInternalServerError,
-			ResponseMessage: "Failed to mark email verified",
-		})
-		return
-	}
-<<<<<<< HEAD
-	c.JSON(http.StatusOK, responses.CommonResponse{
-		ResponseCode:    http.StatusOK,
-		ResponseMessage: "Email verified successfully",
-	})
-}
-
-// RequestPhoneVerification godoc
-// @Summary Request phone verification
-// @Description Send a phone verification code via WhatsApp
-// @Tags auth
-// @Produce json
-// @Security BearerAuth
-// @Success 200 {object} responses.CommonResponse
-// @Failure 401 {object} responses.CommonResponse
-// @Failure 404 {object} responses.CommonResponse
-// @Failure 429 {object} responses.CommonResponse
-// @Failure 500 {object} responses.CommonResponse
-// @Router /users/{id}/request-phone-verification [post]
-func (h *AuthHandler) RequestPhoneVerification(c *gin.Context) {
-	userID, exists := c.Get("userID")
-	if !exists {
-		c.JSON(http.StatusUnauthorized, responses.CommonResponse{
-			ResponseCode:    http.StatusUnauthorized,
-			ResponseMessage: "Unauthorized",
-		})
-		return
-	}
-	user, err := services.UserSvc.GetUserByID(c.Request.Context(), fmt.Sprintf("%v", userID))
-	if err != nil || user == nil || user.Phone == nil || *user.Phone == "" {
-		c.JSON(http.StatusNotFound, responses.CommonResponse{
-			ResponseCode:    http.StatusNotFound,
-			ResponseMessage: "User or phone not found",
-		})
-		return
-	}
-	// Rate limiting: 5 per minute per user
-	rlKey := fmt.Sprintf("phone_verify_rl:%v", userID)
-	rateLimited, _ := h.AuthService.IsRateLimited(c.Request.Context(), rlKey, 5, time.Minute)
-	if rateLimited {
-		c.JSON(http.StatusTooManyRequests, responses.CommonResponse{
-			ResponseCode:    http.StatusTooManyRequests,
-			ResponseMessage: "Too many requests. Please wait before requesting another code.",
-		})
-		return
-	}
-	phoneToken, err := h.AuthService.CreateVerificationToken(c.Request.Context(), user.ID, "phone")
-	if err != nil || phoneToken == "" {
-		c.JSON(http.StatusInternalServerError, responses.CommonResponse{
-			ResponseCode:    http.StatusInternalServerError,
-			ResponseMessage: "Failed to create phone verification token",
-		})
-		return
-	}
-	chatId := *user.Phone + "@c.us"
-	waCfg := config.GetConfig().WhatsApp
-	wa := whatsapp.NewWhatsAppService(waCfg.BaseURL, waCfg.Session)
-	_ = wa.StartTyping(chatId)
-	err = wa.SendText(chatId, fmt.Sprintf("Your verification code is: %s", phoneToken), nil, false, false)
-	_ = wa.StopTyping(chatId)
-	if err != nil {
-		c.JSON(http.StatusInternalServerError, responses.CommonResponse{
-			ResponseCode:    http.StatusInternalServerError,
-			ResponseMessage: "Failed to send phone verification code",
-		})
-		return
-	}
-	c.JSON(http.StatusOK, responses.CommonResponse{
-		ResponseCode:    http.StatusOK,
-		ResponseMessage: "Phone verification code sent",
-	})
-=======
+}
+
+func (h *authHandler) RequestEmailVerification(c *gin.Context) {
+	id := c.Param("id")
+	var user models.User
+	if err := database.DB.First(&user, id).Error; err != nil {
+		c.JSON(http.StatusNotFound, gin.H{"error": "User not found"})
+		return
+	}
+	token, err := utils.GenerateRandomKey(32)
+	if err != nil {
+		c.JSON(500, gin.H{"error": "Failed to generate token"})
+		return
+	}
 	t := models.VerificationToken{
 		UserID:    user.ID,
 		Token:     token,
@@ -558,111 +288,20 @@
 	services.TokenCacheSvc.InvalidateUserVerificationTokens(user.ID, models.EmailVerification)
 
 	c.JSON(http.StatusOK, gin.H{"message": "Email verified"})
->>>>>>> b6b400d7
-}
-
-// VerifyPhone godoc
-// @Summary Verify phone
-// @Description Verify user's phone using a code sent via WhatsApp
-// @Tags auth
-// @Accept json
-// @Produce json
-// @Param data body requests.PhoneVerificationRequest true "Verification token"
-// @Success 200 {object} responses.CommonResponse
-// @Failure 400 {object} responses.CommonResponse
-// @Failure 404 {object} responses.CommonResponse
-// @Failure 500 {object} responses.CommonResponse
-// @Router /users/{id}/verify-phone [post]
-func (h *AuthHandler) VerifyPhone(c *gin.Context) {
-	var req requests.PhoneVerificationRequest
-	if err := c.ShouldBindJSON(&req); err != nil || req.Token == "" {
-		c.JSON(http.StatusBadRequest, responses.CommonResponse{
-			ResponseCode:    http.StatusBadRequest,
-			ResponseMessage: "Token required",
-		})
-		return
-	}
-	vt, err := h.AuthService.ValidateVerificationToken(c.Request.Context(), req.Token, "phone")
-	if err != nil || vt == nil {
-		c.JSON(http.StatusBadRequest, responses.CommonResponse{
-			ResponseCode:    http.StatusBadRequest,
-			ResponseMessage: "Invalid or expired token",
-		})
-		return
-	}
-	user, err := services.UserSvc.GetUserByID(c.Request.Context(), fmt.Sprintf("%d", vt.UserID))
-	if err != nil || user == nil {
-		c.JSON(http.StatusNotFound, responses.CommonResponse{
-			ResponseCode:    http.StatusNotFound,
-			ResponseMessage: "User not found",
-		})
-		return
-	}
-	err = h.AuthService.MarkPhoneVerified(c.Request.Context(), user)
-	if err != nil {
-		c.JSON(http.StatusInternalServerError, responses.CommonResponse{
-			ResponseCode:    http.StatusInternalServerError,
-			ResponseMessage: "Failed to mark phone verified",
-		})
-		return
-	}
-<<<<<<< HEAD
-	c.JSON(http.StatusOK, responses.CommonResponse{
-		ResponseCode:    http.StatusOK,
-		ResponseMessage: "Phone verified successfully",
-	})
-}
-
-// RequestPasswordReset godoc
-// @Summary Request password reset
-// @Description Request a password reset email
-// @Tags auth
-// @Produce json
-// @Success 501 {object} map[string]string
-// @Router /users/request-password-reset [post]
-func (h *AuthHandler) RequestPasswordReset(c *gin.Context) {
-	c.JSON(http.StatusNotImplemented, gin.H{"message": "RequestPasswordReset not implemented"})
-}
-
-// ResetPassword godoc
-// @Summary Reset password
-// @Description Reset user password using a token
-// @Tags auth
-// @Produce json
-// @Success 501 {object} map[string]string
-// @Router /users/reset-password [post]
-func (h *AuthHandler) ResetPassword(c *gin.Context) {
-	c.JSON(http.StatusNotImplemented, gin.H{"message": "ResetPassword not implemented"})
-}
-
-// RefreshToken godoc
-// @Summary Refresh JWT token
-// @Description Refresh JWT using a valid refresh token
-// @Tags auth
-// @Accept json
-// @Produce json
-// @Param data body requests.RefreshTokenRequest true "Refresh token"
-// @Success 200 {object} map[string]interface{}
-// @Failure 400 {object} map[string]interface{}
-// @Failure 401 {object} map[string]interface{}
-// @Router /users/refresh-token [post]
-func (h *AuthHandler) RefreshToken(c *gin.Context) {
-	var req requests.RefreshTokenRequest
-	if err := c.ShouldBindJSON(&req); err != nil {
-		c.JSON(http.StatusBadRequest, gin.H{"error": "Invalid request"})
-		return
-	}
-	accessToken, refreshToken, err := h.AuthService.RefreshTokens(req.RefreshToken)
-	if err != nil {
-		c.JSON(http.StatusUnauthorized, gin.H{"error": "Invalid refresh token"})
-		return
-	}
-	c.JSON(http.StatusOK, gin.H{
-		"access_token":  accessToken,
-		"refresh_token": refreshToken,
-		"expires_in":    time.Now().Add(15 * time.Minute).Unix(),
-	})
-=======
+}
+
+func (h *authHandler) RequestPhoneVerification(c *gin.Context) {
+	id := c.Param("id")
+	var user models.User
+	if err := database.DB.First(&user, id).Error; err != nil {
+		c.JSON(http.StatusNotFound, gin.H{"error": "User not found"})
+		return
+	}
+	token, err := utils.GenerateRandomKey(32)
+	if err != nil {
+		c.JSON(500, gin.H{"error": "Failed to generate token"})
+		return
+	}
 	t := models.VerificationToken{
 		UserID:    user.ID,
 		Token:     token,
@@ -823,5 +462,4 @@
 	services.TokenCacheSvc.InvalidateUserVerificationTokens(user.ID, models.PasswordReset)
 
 	c.JSON(http.StatusOK, gin.H{"message": "Password reset"})
->>>>>>> b6b400d7
 }