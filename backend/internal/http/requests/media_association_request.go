--- conflicted
+++ resolved
@@ -5,27 +5,6 @@
 )
 
 type MediaAssociationInput struct {
-<<<<<<< HEAD
-	MediableID   uint64 `json:"mediable_id" binding:"required"`
-	MediableType string `json:"mediable_type" binding:"required"`
-	Group        string `json:"group" binding:"required"`
-}
-
-type MediaCreateRequest struct {
-	Name   string `json:"name" validate:"required,min=1,max=255"`
-	URL    string `json:"url" validate:"required,url"`
-	Type   string `json:"type" validate:"required"`
-	Size   int64  `json:"size" validate:"required,gt=0"`
-	UserID uint64 `json:"user_id" validate:"required,gt=0"`
-}
-
-type MediaUpdateRequest struct {
-	Name   string `json:"name" validate:"required,min=1,max=255"`
-	URL    string `json:"url" validate:"required,url"`
-	Type   string `json:"type" validate:"required"`
-	Size   int64  `json:"size" validate:"required,gt=0"`
-	UserID uint64 `json:"user_id" validate:"required,gt=0"`
-=======
 	MediableID   uuid.UUID `json:"mediable_id" binding:"required"`
 	MediableType string    `json:"mediable_type" binding:"required"`
 	Group        string    `json:"group" binding:"required"`
@@ -45,5 +24,4 @@
 	Type   string    `json:"type" validate:"required"`
 	Size   int64     `json:"size" validate:"required,gt=0"`
 	UserID uuid.UUID `json:"user_id" validate:"required"`
->>>>>>> b6b400d7
 }