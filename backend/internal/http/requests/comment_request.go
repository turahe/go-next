--- conflicted
+++ resolved
@@ -5,17 +5,6 @@
 )
 
 type CommentCreateRequest struct {
-<<<<<<< HEAD
-	Content string `json:"content" validate:"required,min=1,max=1000"`
-	UserID  uint64 `json:"user_id" validate:"required,gt=0"`
-	PostID  uint64 `json:"post_id" validate:"required,gt=0"`
-}
-
-type CommentUpdateRequest struct {
-	Content string `json:"content" validate:"required,min=1,max=1000"`
-	UserID  uint64 `json:"user_id" validate:"required,gt=0"`
-	PostID  uint64 `json:"post_id" validate:"required,gt=0"`
-=======
 	Content string    `json:"content" validate:"required,min=1,max=1000"`
 	UserID  uuid.UUID `json:"user_id" validate:"required"`
 	PostID  uuid.UUID `json:"post_id" validate:"required"`
@@ -25,5 +14,4 @@
 	Content string    `json:"content" validate:"required,min=1,max=1000"`
 	UserID  uuid.UUID `json:"user_id" validate:"required"`
 	PostID  uuid.UUID `json:"post_id" validate:"required"`
->>>>>>> b6b400d7
 }