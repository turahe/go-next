--- conflicted
+++ resolved
@@ -1,37 +1,12 @@
 package models
 
 import (
-<<<<<<< HEAD
-	"errors"
-	"path/filepath"
-	"strings"
-=======
 	"fmt"
->>>>>>> b6b400d7
 
 	"github.com/google/uuid"
 	"gorm.io/gorm"
 )
 
-<<<<<<< HEAD
-// Media represents a media file in the system
-type Media struct {
-	BaseWithUser
-	UUID            uuid.UUID `gorm:"type:uuid;not null;uniqueIndex" json:"uuid"`
-	Hash            string    `gorm:"size:64;index" json:"hash,omitempty"`
-	Name            string    `gorm:"size:255;not null" json:"name" validate:"required,min=1,max=255"`
-	FileName        string    `gorm:"size:255;not null" json:"file_name" validate:"required,min=1,max=255"`
-	Disk            string    `gorm:"size:50;not null;default:'local'" json:"disk" validate:"required,oneof=local s3 gcs"`
-	MimeType        string    `gorm:"size:100;not null" json:"mime_type" validate:"required"`
-	Size            int64     `gorm:"not null;check:size > 0" json:"size" validate:"required,gt=0"`
-	Width           *int      `gorm:"index" json:"width,omitempty"`
-	Height          *int      `gorm:"index" json:"height,omitempty"`
-	Duration        *int      `gorm:"index" json:"duration,omitempty"` // in seconds
-	CustomAttribute string    `gorm:"size:500" json:"custom_attribute,omitempty"`
-
-	// Relationships
-	Mediables []Mediable `gorm:"foreignKey:MediaID;constraint:OnDelete:CASCADE" json:"mediables,omitempty"`
-=======
 // Media represents a media file (image, video, document, etc.)
 type Media struct {
 	BaseModel
@@ -55,7 +30,6 @@
 
 	// Relationships
 	Posts []Post `json:"posts,omitempty" gorm:"many2many:mediables;constraint:OnDelete:CASCADE"`
->>>>>>> b6b400d7
 }
 
 // TableName specifies the table name for Media
@@ -63,85 +37,6 @@
 	return "media"
 }
 
-<<<<<<< HEAD
-// BeforeCreate sets timestamps and validates media data
-func (m *Media) BeforeCreate(tx *gorm.DB) error {
-	if err := m.BaseWithUser.BeforeCreate(tx); err != nil {
-		return err
-	}
-
-	// Generate UUID if not provided
-	if m.UUID == uuid.Nil {
-		m.UUID = uuid.New()
-	}
-
-	// Set default disk
-	if m.Disk == "" {
-		m.Disk = "local"
-	}
-
-	// Clean file name
-	m.FileName = strings.TrimSpace(m.FileName)
-	m.Name = strings.TrimSpace(m.Name)
-
-	return m.validate()
-}
-
-// BeforeUpdate validates media data before update
-func (m *Media) BeforeUpdate(tx *gorm.DB) error {
-	if err := m.BaseWithUser.BeforeUpdate(tx); err != nil {
-		return err
-	}
-
-	// Clean file name
-	m.FileName = strings.TrimSpace(m.FileName)
-	m.Name = strings.TrimSpace(m.Name)
-
-	return m.validate()
-}
-
-// validate performs validation on media fields
-func (m *Media) validate() error {
-	if len(m.Name) < 1 || len(m.Name) > 255 {
-		return errors.New("media name must be between 1 and 255 characters")
-	}
-
-	if len(m.FileName) < 1 || len(m.FileName) > 255 {
-		return errors.New("file name must be between 1 and 255 characters")
-	}
-
-	if m.Size <= 0 {
-		return errors.New("file size must be greater than 0")
-	}
-
-	if m.MimeType == "" {
-		return errors.New("mime type is required")
-	}
-
-	validDisks := []string{"local", "s3", "gcs"}
-	diskValid := false
-	for _, disk := range validDisks {
-		if m.Disk == disk {
-			diskValid = true
-			break
-		}
-	}
-	if !diskValid {
-		return errors.New("invalid disk type")
-	}
-
-	return nil
-}
-
-// GetFileExtension returns the file extension
-func (m *Media) GetFileExtension() string {
-	return strings.ToLower(filepath.Ext(m.FileName))
-}
-
-// IsImage checks if the media is an image
-func (m *Media) IsImage() bool {
-	return strings.HasPrefix(m.MimeType, "image/")
-=======
 // BeforeCreate hook for Media
 func (m *Media) BeforeCreate(tx *gorm.DB) error {
 	if m.ID == uuid.Nil {
@@ -161,75 +56,20 @@
 // IsImage checks if the media is an image
 func (m *Media) IsImage() bool {
 	return m.MimeType != "" && len(m.MimeType) >= 5 && m.MimeType[:5] == "image"
->>>>>>> b6b400d7
 }
 
 // IsVideo checks if the media is a video
 func (m *Media) IsVideo() bool {
-<<<<<<< HEAD
-	return strings.HasPrefix(m.MimeType, "video/")
-=======
 	return m.MimeType != "" && len(m.MimeType) >= 5 && m.MimeType[:5] == "video"
->>>>>>> b6b400d7
 }
 
 // IsAudio checks if the media is an audio file
 func (m *Media) IsAudio() bool {
-<<<<<<< HEAD
-	return strings.HasPrefix(m.MimeType, "audio/")
-=======
 	return m.MimeType != "" && len(m.MimeType) >= 5 && m.MimeType[:5] == "audio"
->>>>>>> b6b400d7
 }
 
 // IsDocument checks if the media is a document
 func (m *Media) IsDocument() bool {
-<<<<<<< HEAD
-	documentTypes := []string{"application/pdf", "application/msword", "application/vnd.openxmlformats-officedocument.wordprocessingml.document"}
-	for _, docType := range documentTypes {
-		if m.MimeType == docType {
-			return true
-		}
-	}
-	return false
-}
-
-// GetFileSizeInMB returns the file size in megabytes
-func (m *Media) GetFileSizeInMB() float64 {
-	return float64(m.Size) / (1024 * 1024)
-}
-
-// GetFileSizeInKB returns the file size in kilobytes
-func (m *Media) GetFileSizeInKB() float64 {
-	return float64(m.Size) / 1024
-}
-
-// GetAspectRatio returns the aspect ratio if width and height are available
-func (m *Media) GetAspectRatio() float64 {
-	if m.Width != nil && m.Height != nil && *m.Height > 0 {
-		return float64(*m.Width) / float64(*m.Height)
-	}
-	return 0
-}
-
-// GetDurationInMinutes returns the duration in minutes
-func (m *Media) GetDurationInMinutes() float64 {
-	if m.Duration != nil {
-		return float64(*m.Duration) / 60
-	}
-	return 0
-}
-
-// IsPublic checks if the media is publicly accessible
-func (m *Media) IsPublic() bool {
-	// Add logic to determine if media is public based on your requirements
-	return true
-}
-
-// GetStoragePath returns the storage path for this media
-func (m *Media) GetStoragePath() string {
-	return filepath.Join(m.Disk, m.FileName)
-=======
 	return m.MimeType != "" && (m.MimeType == "application/pdf" ||
 		m.MimeType == "application/msword" ||
 		m.MimeType == "application/vnd.openxmlformats-officedocument.wordprocessingml.document")
@@ -270,5 +110,4 @@
 // MakePrivate makes the media private
 func (m *Media) MakePrivate() {
 	m.IsPublic = false
->>>>>>> b6b400d7
 }