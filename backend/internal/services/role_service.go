package services

import (
<<<<<<< HEAD
	"context"
	"encoding/json"
	"fmt"
	"time"
	"wordpress-go-next/backend/internal/http/responses"
	"wordpress-go-next/backend/internal/models"
	"wordpress-go-next/backend/pkg/database"
	"wordpress-go-next/backend/pkg/redis"
=======
	"go-next/internal/models"
	"go-next/pkg/database"
>>>>>>> b6b400d7
)

type RoleService interface {
	GetAllRoles(ctx context.Context) ([]models.Role, error)
	GetRolesWithPagination(ctx context.Context, page, perPage int, search string) (*responses.PaginationResponse, error)
	GetRoleByID(ctx context.Context, id string) (*models.Role, error)
	GetRoleByName(ctx context.Context, name string) (*models.Role, error)
	CreateRole(ctx context.Context, role *models.Role) error
	UpdateRole(ctx context.Context, role *models.Role) error
	DeleteRole(ctx context.Context, id string) error
	GetRolesByUser(ctx context.Context, userID uint) ([]models.Role, error)
	InvalidateRoleCache(ctx context.Context, roleID uint64) error
}

type roleService struct {
	Redis *redis.RedisService
}

func NewRoleService(redisService *redis.RedisService) RoleService {
	return &roleService{
		Redis: redisService,
	}
}

// Cache keys
const (
	roleCacheKeyPrefix     = "role:"
	roleNameCacheKeyPrefix = "role:name:"
	roleAllKeyPrefix       = "role:all:"
	roleUserKeyPrefix      = "role:user:"
)

func (s *roleService) getRoleCacheKey(id uint64) string {
	return fmt.Sprintf("%s%d", roleCacheKeyPrefix, id)
}

func (s *roleService) getRoleNameCacheKey(name string) string {
	return fmt.Sprintf("%s%s", roleNameCacheKeyPrefix, name)
}

func (s *roleService) getRoleAllCacheKey() string {
	return roleAllKeyPrefix + "list"
}

func (s *roleService) getRoleUserCacheKey(userID uint) string {
	return fmt.Sprintf("%s%d", roleUserKeyPrefix, userID)
}

func (s *roleService) GetAllRoles(ctx context.Context) ([]models.Role, error) {
	cacheKey := s.getRoleAllCacheKey()

	// Try to get from cache first
	if cached, err := s.Redis.Get(ctx, cacheKey); err == nil {
		var roles []models.Role
		if err := json.Unmarshal([]byte(cached), &roles); err == nil {
			return roles, nil
		}
	}

	var roles []models.Role
	err := database.DB.WithContext(ctx).Find(&roles).Error
	if err != nil {
		return nil, fmt.Errorf("failed to get all roles: %w", err)
	}

	// Cache the result
	if data, err := json.Marshal(roles); err == nil {
		err := s.Redis.SetWithTTL(ctx, cacheKey, string(data), 30*time.Minute)
		if err != nil {
			return nil, err
		}
	}

	return roles, err
}

func (s *roleService) GetRolesWithPagination(ctx context.Context, page, perPage int, search string) (*responses.PaginationResponse, error) {
	var roles []models.Role
	params := PaginationParams{
		Page:    page,
		PerPage: perPage,
	}

	query := database.DB
	if search != "" {
		like := "%" + search + "%"
		query = query.Where("name LIKE ?", like)
	}

	result, err := (&BaseService{Redis: s.Redis}).PaginateWithCacheQuery(ctx, &models.Role{}, params, &roles, "", 0, query)
	if err != nil {
		return nil, err
	}

	result.Data = roles
	return result, nil
}

func (s *roleService) GetRoleByID(ctx context.Context, id string) (*models.Role, error) {
	// Parse ID to uint64 for cache key
	var roleID uint64
	if _, err := fmt.Sscanf(id, "%d", &roleID); err != nil {
		return nil, fmt.Errorf("invalid role ID format: %w", err)
	}

	cacheKey := s.getRoleCacheKey(roleID)

	// Try to get from cache first
	if cached, err := s.Redis.Get(ctx, cacheKey); err == nil {
		var role models.Role
		if err := json.Unmarshal([]byte(cached), &role); err == nil {
			return &role, nil
		}
	}

	var role models.Role
	err := database.DB.WithContext(ctx).First(&role, id).Error
	if err != nil {
		return nil, fmt.Errorf("role not found: %w", err)
	}

	// Cache the result
	if err := s.cacheRole(ctx, &role); err != nil {
		fmt.Printf("Warning: failed to cache role %d: %v\n", role.ID, err)
	}

	return &role, err
}

func (s *roleService) GetRoleByName(ctx context.Context, name string) (*models.Role, error) {
	cacheKey := s.getRoleNameCacheKey(name)

	// Try to get from cache first
	if cached, err := s.Redis.Get(ctx, cacheKey); err == nil {
		var role models.Role
		if err := json.Unmarshal([]byte(cached), &role); err == nil {
			return &role, nil
		}
	}

	var role models.Role
	err := database.DB.WithContext(ctx).Where("name = ?", name).First(&role).Error
	if err != nil {
		return nil, fmt.Errorf("role not found: %w", err)
	}

	// Cache the result
	if err := s.cacheRole(ctx, &role); err != nil {
		fmt.Printf("Warning: failed to cache role %d: %v\n", role.ID, err)
	}

	return &role, err
}

func (s *roleService) CreateRole(ctx context.Context, role *models.Role) error {
	if err := database.DB.WithContext(ctx).Create(role).Error; err != nil {
		return fmt.Errorf("failed to create role: %w", err)
	}

	// Cache the new role
	if err := s.cacheRole(ctx, role); err != nil {
		fmt.Printf("Warning: failed to cache role %d: %v\n", role.ID, err)
	}

	// Invalidate related caches
	s.invalidateRelatedCaches(ctx)

	return nil
}

func (s *roleService) UpdateRole(ctx context.Context, role *models.Role) error {
	if err := database.DB.WithContext(ctx).Save(role).Error; err != nil {
		return fmt.Errorf("failed to update role: %w", err)
	}

	// Update cache
	if err := s.cacheRole(ctx, role); err != nil {
		fmt.Printf("Warning: failed to cache role %d: %v\n", role.ID, err)
	}

	// Invalidate related caches
	s.invalidateRelatedCaches(ctx)

	return nil
}

func (s *roleService) DeleteRole(ctx context.Context, id string) error {
	// Parse ID to uint64 for cache key
	var roleID uint64
	if _, err := fmt.Sscanf(id, "%d", &roleID); err != nil {
		return fmt.Errorf("invalid role ID format: %w", err)
	}
	// Get role first to invalidate related caches
	var role models.Role
	if err := database.DB.WithContext(ctx).First(&role, id).Error; err != nil {
		return fmt.Errorf("role not found: %w", err)
	}

	if err := database.DB.WithContext(ctx).Delete(&models.Role{}, id).Error; err != nil {
		return fmt.Errorf("failed to delete role: %w", err)
	}

	// Invalidate caches
	s.invalidateRoleCaches(ctx, roleID)
	s.invalidateRelatedCaches(ctx)

	return nil
}

func (s *roleService) GetRolesByUser(ctx context.Context, userID uint) ([]models.Role, error) {
	cacheKey := s.getRoleUserCacheKey(userID)

	// Try to get from cache first
	if cached, err := s.Redis.Get(ctx, cacheKey); err == nil {
		var roles []models.Role
		if err := json.Unmarshal([]byte(cached), &roles); err == nil {
			return roles, nil
		}
	}

	var user models.User
	err := database.DB.WithContext(ctx).Preload("Roles").First(&user, userID).Error
	if err != nil {
		return nil, fmt.Errorf("user not found: %w", err)
	}

	// Cache the result
	if data, err := json.Marshal(user.Roles); err == nil {
		err := s.Redis.SetWithTTL(ctx, cacheKey, string(data), 30*time.Minute)
		if err != nil {
			return nil, err
		}
	}

	return user.Roles, err
}

func (s *roleService) InvalidateRoleCache(ctx context.Context, roleID uint64) error {
	s.invalidateRoleCaches(ctx, roleID)
	return nil
}

// Helper methods
func (s *roleService) cacheRole(ctx context.Context, role *models.Role) error {
	data, err := json.Marshal(role)
	if err != nil {
		return err
	}

	// Cache by ID
	cacheKey := s.getRoleCacheKey(role.ID)
	if err := s.Redis.SetWithTTL(ctx, cacheKey, string(data), 30*time.Minute); err != nil {
		return err
	}

	// Cache by name
	nameCacheKey := s.getRoleNameCacheKey(role.Name)
	return s.Redis.SetWithTTL(ctx, nameCacheKey, string(data), 30*time.Minute)
}

func (s *roleService) invalidateRoleCaches(ctx context.Context, roleID uint64) {
	cacheKeys := []string{
		s.getRoleCacheKey(roleID),
	}

	for _, key := range cacheKeys {
		err := s.Redis.Delete(ctx, key)
		if err != nil {
			return
		}
	}
}

func (s *roleService) invalidateRelatedCaches(ctx context.Context) {
	// Invalidate all roles cache and user role caches
	patterns := []string{
		roleAllKeyPrefix + "*",
		roleUserKeyPrefix + "*",
	}

	for _, pattern := range patterns {
		err := s.Redis.DeletePattern(ctx, pattern)
		if err != nil {
			return
		}
	}
}

var RoleSvc RoleService = &roleService{}<|MERGE_RESOLUTION|>--- conflicted
+++ resolved
@@ -1,305 +1,42 @@
 package services
 
 import (
-<<<<<<< HEAD
-	"context"
-	"encoding/json"
-	"fmt"
-	"time"
-	"wordpress-go-next/backend/internal/http/responses"
-	"wordpress-go-next/backend/internal/models"
-	"wordpress-go-next/backend/pkg/database"
-	"wordpress-go-next/backend/pkg/redis"
-=======
 	"go-next/internal/models"
 	"go-next/pkg/database"
->>>>>>> b6b400d7
 )
 
 type RoleService interface {
-	GetAllRoles(ctx context.Context) ([]models.Role, error)
-	GetRolesWithPagination(ctx context.Context, page, perPage int, search string) (*responses.PaginationResponse, error)
-	GetRoleByID(ctx context.Context, id string) (*models.Role, error)
-	GetRoleByName(ctx context.Context, name string) (*models.Role, error)
-	CreateRole(ctx context.Context, role *models.Role) error
-	UpdateRole(ctx context.Context, role *models.Role) error
-	DeleteRole(ctx context.Context, id string) error
-	GetRolesByUser(ctx context.Context, userID uint) ([]models.Role, error)
-	InvalidateRoleCache(ctx context.Context, roleID uint64) error
+	GetAllRoles() ([]models.Role, error)
+	GetRoleByID(id string) (*models.Role, error)
+	CreateRole(role *models.Role) error
+	UpdateRole(role *models.Role) error
+	DeleteRole(id string) error
 }
 
-type roleService struct {
-	Redis *redis.RedisService
-}
+type roleService struct{}
 
-func NewRoleService(redisService *redis.RedisService) RoleService {
-	return &roleService{
-		Redis: redisService,
-	}
-}
-
-// Cache keys
-const (
-	roleCacheKeyPrefix     = "role:"
-	roleNameCacheKeyPrefix = "role:name:"
-	roleAllKeyPrefix       = "role:all:"
-	roleUserKeyPrefix      = "role:user:"
-)
-
-func (s *roleService) getRoleCacheKey(id uint64) string {
-	return fmt.Sprintf("%s%d", roleCacheKeyPrefix, id)
-}
-
-func (s *roleService) getRoleNameCacheKey(name string) string {
-	return fmt.Sprintf("%s%s", roleNameCacheKeyPrefix, name)
-}
-
-func (s *roleService) getRoleAllCacheKey() string {
-	return roleAllKeyPrefix + "list"
-}
-
-func (s *roleService) getRoleUserCacheKey(userID uint) string {
-	return fmt.Sprintf("%s%d", roleUserKeyPrefix, userID)
-}
-
-func (s *roleService) GetAllRoles(ctx context.Context) ([]models.Role, error) {
-	cacheKey := s.getRoleAllCacheKey()
-
-	// Try to get from cache first
-	if cached, err := s.Redis.Get(ctx, cacheKey); err == nil {
-		var roles []models.Role
-		if err := json.Unmarshal([]byte(cached), &roles); err == nil {
-			return roles, nil
-		}
-	}
-
+func (s *roleService) GetAllRoles() ([]models.Role, error) {
 	var roles []models.Role
-	err := database.DB.WithContext(ctx).Find(&roles).Error
-	if err != nil {
-		return nil, fmt.Errorf("failed to get all roles: %w", err)
-	}
-
-	// Cache the result
-	if data, err := json.Marshal(roles); err == nil {
-		err := s.Redis.SetWithTTL(ctx, cacheKey, string(data), 30*time.Minute)
-		if err != nil {
-			return nil, err
-		}
-	}
-
+	err := database.DB.Find(&roles).Error
 	return roles, err
 }
 
-func (s *roleService) GetRolesWithPagination(ctx context.Context, page, perPage int, search string) (*responses.PaginationResponse, error) {
-	var roles []models.Role
-	params := PaginationParams{
-		Page:    page,
-		PerPage: perPage,
-	}
-
-	query := database.DB
-	if search != "" {
-		like := "%" + search + "%"
-		query = query.Where("name LIKE ?", like)
-	}
-
-	result, err := (&BaseService{Redis: s.Redis}).PaginateWithCacheQuery(ctx, &models.Role{}, params, &roles, "", 0, query)
-	if err != nil {
-		return nil, err
-	}
-
-	result.Data = roles
-	return result, nil
-}
-
-func (s *roleService) GetRoleByID(ctx context.Context, id string) (*models.Role, error) {
-	// Parse ID to uint64 for cache key
-	var roleID uint64
-	if _, err := fmt.Sscanf(id, "%d", &roleID); err != nil {
-		return nil, fmt.Errorf("invalid role ID format: %w", err)
-	}
-
-	cacheKey := s.getRoleCacheKey(roleID)
-
-	// Try to get from cache first
-	if cached, err := s.Redis.Get(ctx, cacheKey); err == nil {
-		var role models.Role
-		if err := json.Unmarshal([]byte(cached), &role); err == nil {
-			return &role, nil
-		}
-	}
-
+func (s *roleService) GetRoleByID(id string) (*models.Role, error) {
 	var role models.Role
-	err := database.DB.WithContext(ctx).First(&role, id).Error
-	if err != nil {
-		return nil, fmt.Errorf("role not found: %w", err)
-	}
-
-	// Cache the result
-	if err := s.cacheRole(ctx, &role); err != nil {
-		fmt.Printf("Warning: failed to cache role %d: %v\n", role.ID, err)
-	}
-
+	err := database.DB.First(&role, id).Error
 	return &role, err
 }
 
-func (s *roleService) GetRoleByName(ctx context.Context, name string) (*models.Role, error) {
-	cacheKey := s.getRoleNameCacheKey(name)
-
-	// Try to get from cache first
-	if cached, err := s.Redis.Get(ctx, cacheKey); err == nil {
-		var role models.Role
-		if err := json.Unmarshal([]byte(cached), &role); err == nil {
-			return &role, nil
-		}
-	}
-
-	var role models.Role
-	err := database.DB.WithContext(ctx).Where("name = ?", name).First(&role).Error
-	if err != nil {
-		return nil, fmt.Errorf("role not found: %w", err)
-	}
-
-	// Cache the result
-	if err := s.cacheRole(ctx, &role); err != nil {
-		fmt.Printf("Warning: failed to cache role %d: %v\n", role.ID, err)
-	}
-
-	return &role, err
+func (s *roleService) CreateRole(role *models.Role) error {
+	return database.DB.Create(role).Error
 }
 
-func (s *roleService) CreateRole(ctx context.Context, role *models.Role) error {
-	if err := database.DB.WithContext(ctx).Create(role).Error; err != nil {
-		return fmt.Errorf("failed to create role: %w", err)
-	}
-
-	// Cache the new role
-	if err := s.cacheRole(ctx, role); err != nil {
-		fmt.Printf("Warning: failed to cache role %d: %v\n", role.ID, err)
-	}
-
-	// Invalidate related caches
-	s.invalidateRelatedCaches(ctx)
-
-	return nil
+func (s *roleService) UpdateRole(role *models.Role) error {
+	return database.DB.Save(role).Error
 }
 
-func (s *roleService) UpdateRole(ctx context.Context, role *models.Role) error {
-	if err := database.DB.WithContext(ctx).Save(role).Error; err != nil {
-		return fmt.Errorf("failed to update role: %w", err)
-	}
-
-	// Update cache
-	if err := s.cacheRole(ctx, role); err != nil {
-		fmt.Printf("Warning: failed to cache role %d: %v\n", role.ID, err)
-	}
-
-	// Invalidate related caches
-	s.invalidateRelatedCaches(ctx)
-
-	return nil
-}
-
-func (s *roleService) DeleteRole(ctx context.Context, id string) error {
-	// Parse ID to uint64 for cache key
-	var roleID uint64
-	if _, err := fmt.Sscanf(id, "%d", &roleID); err != nil {
-		return fmt.Errorf("invalid role ID format: %w", err)
-	}
-	// Get role first to invalidate related caches
-	var role models.Role
-	if err := database.DB.WithContext(ctx).First(&role, id).Error; err != nil {
-		return fmt.Errorf("role not found: %w", err)
-	}
-
-	if err := database.DB.WithContext(ctx).Delete(&models.Role{}, id).Error; err != nil {
-		return fmt.Errorf("failed to delete role: %w", err)
-	}
-
-	// Invalidate caches
-	s.invalidateRoleCaches(ctx, roleID)
-	s.invalidateRelatedCaches(ctx)
-
-	return nil
-}
-
-func (s *roleService) GetRolesByUser(ctx context.Context, userID uint) ([]models.Role, error) {
-	cacheKey := s.getRoleUserCacheKey(userID)
-
-	// Try to get from cache first
-	if cached, err := s.Redis.Get(ctx, cacheKey); err == nil {
-		var roles []models.Role
-		if err := json.Unmarshal([]byte(cached), &roles); err == nil {
-			return roles, nil
-		}
-	}
-
-	var user models.User
-	err := database.DB.WithContext(ctx).Preload("Roles").First(&user, userID).Error
-	if err != nil {
-		return nil, fmt.Errorf("user not found: %w", err)
-	}
-
-	// Cache the result
-	if data, err := json.Marshal(user.Roles); err == nil {
-		err := s.Redis.SetWithTTL(ctx, cacheKey, string(data), 30*time.Minute)
-		if err != nil {
-			return nil, err
-		}
-	}
-
-	return user.Roles, err
-}
-
-func (s *roleService) InvalidateRoleCache(ctx context.Context, roleID uint64) error {
-	s.invalidateRoleCaches(ctx, roleID)
-	return nil
-}
-
-// Helper methods
-func (s *roleService) cacheRole(ctx context.Context, role *models.Role) error {
-	data, err := json.Marshal(role)
-	if err != nil {
-		return err
-	}
-
-	// Cache by ID
-	cacheKey := s.getRoleCacheKey(role.ID)
-	if err := s.Redis.SetWithTTL(ctx, cacheKey, string(data), 30*time.Minute); err != nil {
-		return err
-	}
-
-	// Cache by name
-	nameCacheKey := s.getRoleNameCacheKey(role.Name)
-	return s.Redis.SetWithTTL(ctx, nameCacheKey, string(data), 30*time.Minute)
-}
-
-func (s *roleService) invalidateRoleCaches(ctx context.Context, roleID uint64) {
-	cacheKeys := []string{
-		s.getRoleCacheKey(roleID),
-	}
-
-	for _, key := range cacheKeys {
-		err := s.Redis.Delete(ctx, key)
-		if err != nil {
-			return
-		}
-	}
-}
-
-func (s *roleService) invalidateRelatedCaches(ctx context.Context) {
-	// Invalidate all roles cache and user role caches
-	patterns := []string{
-		roleAllKeyPrefix + "*",
-		roleUserKeyPrefix + "*",
-	}
-
-	for _, pattern := range patterns {
-		err := s.Redis.DeletePattern(ctx, pattern)
-		if err != nil {
-			return
-		}
-	}
+func (s *roleService) DeleteRole(id string) error {
+	return database.DB.Delete(&models.Role{}, id).Error
 }
 
 var RoleSvc RoleService = &roleService{}