--- conflicted
+++ resolved
@@ -1,129 +1,37 @@
 package services
 
 import (
-<<<<<<< HEAD
-	"context"
-	"encoding/json"
-	"fmt"
-	"mime/multipart"
-	"time"
-	"wordpress-go-next/backend/internal/models"
-	"wordpress-go-next/backend/pkg/database"
-	"wordpress-go-next/backend/pkg/redis"
-	"wordpress-go-next/backend/pkg/storage"
-=======
 	"go-next/internal/models"
 	"go-next/pkg/database"
 	"go-next/pkg/storage"
 	"mime/multipart"
->>>>>>> b6b400d7
 
 	"github.com/google/uuid"
 )
 
 type MediaService interface {
-<<<<<<< HEAD
-	UploadAndSaveMedia(ctx context.Context, file multipart.File, fileHeader *multipart.FileHeader, createdBy *int64) (*models.Media, error)
-	AssociateMedia(ctx context.Context, mediaID, mediableID uint64, mediableType, group string) error
-	GetMediaByID(ctx context.Context, id uint64) (*models.Media, error)
-	GetMediaByUUID(ctx context.Context, uuid string) (*models.Media, error)
-	GetMediaByMediable(ctx context.Context, mediableID uint64, mediableType string) ([]models.Media, error)
-	UpdateMedia(ctx context.Context, media *models.Media) error
-	DeleteMedia(ctx context.Context, id uint64) error
-	GetAllMedia(ctx context.Context, limit, offset int) ([]models.Media, int64, error)
-	GetMediaByUser(ctx context.Context, userID uint64, limit, offset int) ([]models.Media, int64, error)
-	InvalidateMediaCache(ctx context.Context, mediaID uint64) error
-	// Nested/tree methods
-	CreateNested(ctx context.Context, media *models.Media, parentID *uint64) error
-	MoveNested(ctx context.Context, id uint64, newParentID *uint64) error
-	DeleteNested(ctx context.Context, id uint64) error
-	GetSiblingMedia(ctx context.Context, id uint64) ([]models.Media, error)
-	GetParentMedia(ctx context.Context, id uint64) (*models.Media, error)
-	GetDescendantMedia(ctx context.Context, id uint64) ([]models.Media, error)
-	GetChildrenMedia(ctx context.Context, id uint64) ([]models.Media, error)
-=======
 	UploadAndSaveMedia(file multipart.File, fileHeader *multipart.FileHeader, createdBy *uuid.UUID) (*models.Media, error)
 	AssociateMedia(mediaID, mediableID uuid.UUID, mediableType, group string) error
 	GetMediaByID(id string) (*models.Media, error)
 	DeleteMedia(id string) error
 	GetMediaByType(mediaType string) ([]models.Media, error)
->>>>>>> b6b400d7
 }
 
 type mediaService struct {
 	Storage storage.StorageService
-	Redis   *redis.RedisService
 }
 
-func NewMediaService(storageService storage.StorageService, redisService *redis.RedisService) MediaService {
-	return &mediaService{
-		Storage: storageService,
-		Redis:   redisService,
-	}
+func NewMediaService(storageService storage.StorageService) MediaService {
+	return &mediaService{Storage: storageService}
 }
 
-// Cache keys
-const (
-	mediaCacheKeyPrefix     = "media:"
-	mediaUUIDCacheKeyPrefix = "media:uuid:"
-	mediaMediableKeyPrefix  = "media:mediable:"
-	mediaUserKeyPrefix      = "media:user:"
-	mediaAllKeyPrefix       = "media:all:"
-)
-
-func (s *mediaService) getMediaCacheKey(id uint64) string {
-	return fmt.Sprintf("%s%d", mediaCacheKeyPrefix, id)
-}
-
-func (s *mediaService) getMediaUUIDCacheKey(uuid string) string {
-	return fmt.Sprintf("%s%s", mediaUUIDCacheKeyPrefix, uuid)
-}
-
-func (s *mediaService) getMediaMediableCacheKey(mediableID uint64, mediableType string) string {
-	return fmt.Sprintf("%s%d:%s", mediaMediableKeyPrefix, mediableID, mediableType)
-}
-
-func (s *mediaService) getMediaUserCacheKey(userID uint64, limit, offset int) string {
-	return fmt.Sprintf("%s%d:%d:%d", mediaUserKeyPrefix, userID, limit, offset)
-}
-
-func (s *mediaService) getMediaAllCacheKey(limit, offset int) string {
-	return fmt.Sprintf("%s%d:%d", mediaAllKeyPrefix, limit, offset)
-}
-
-<<<<<<< HEAD
-func (s *mediaService) UploadAndSaveMedia(ctx context.Context, file multipart.File, fileHeader *multipart.FileHeader, createdBy *int64) (*models.Media, error) {
-=======
 func (s *mediaService) UploadAndSaveMedia(file multipart.File, fileHeader *multipart.FileHeader, createdBy *uuid.UUID) (*models.Media, error) {
->>>>>>> b6b400d7
 	key := "media/" + uuid.New().String() + "_" + fileHeader.Filename
 	_, err := s.Storage.Put(key, file)
 	if err != nil {
-		return nil, fmt.Errorf("failed to upload file: %w", err)
+		return nil, err
 	}
-
 	media := &models.Media{
-<<<<<<< HEAD
-		UUID:     uuid.New(),
-		Name:     fileHeader.Filename,
-		FileName: key,
-		Disk:     "custom",
-		MimeType: fileHeader.Header.Get("Content-Type"),
-		Size:     fileHeader.Size,
-	}
-	if createdBy != nil {
-		userID := uint64(*createdBy)
-		media.CreatedBy = &userID
-	}
-
-	if err := database.DB.WithContext(ctx).Create(media).Error; err != nil {
-		return nil, fmt.Errorf("failed to save media: %w", err)
-	}
-
-	// Cache the new media
-	if err := s.cacheMedia(ctx, media); err != nil {
-		fmt.Printf("Warning: failed to cache media %d: %v\n", media.ID, err)
-=======
 		UUID:         uuid.New().String(),
 		FileName:     key,
 		OriginalName: fileHeader.Filename,
@@ -135,334 +43,17 @@
 	}
 	if err := database.DB.Create(media).Error; err != nil {
 		return nil, err
->>>>>>> b6b400d7
 	}
-
-	// Invalidate related caches
-	s.invalidateRelatedCaches(ctx)
-
 	return media, nil
 }
 
-<<<<<<< HEAD
-func (s *mediaService) AssociateMedia(ctx context.Context, mediaID, mediableID uint64, mediableType, group string) error {
-=======
 func (s *mediaService) AssociateMedia(mediaID, mediableID uuid.UUID, mediableType, group string) error {
->>>>>>> b6b400d7
 	mediable := models.Mediable{
-		MediaID:      uint(mediaID),
-		MediableID:   uint(mediableID),
+		MediaID:      mediaID,
+		MediableID:   mediableID,
 		MediableType: mediableType,
 		Group:        group,
 	}
-<<<<<<< HEAD
-
-	if err := database.DB.WithContext(ctx).Create(&mediable).Error; err != nil {
-		return fmt.Errorf("failed to associate media: %w", err)
-	}
-
-	// Invalidate related caches
-	cacheKeys := []string{
-		s.getMediaMediableCacheKey(mediableID, mediableType),
-		s.getMediaCacheKey(mediaID),
-	}
-
-	for _, key := range cacheKeys {
-		if err := s.Redis.Delete(ctx, key); err != nil {
-			fmt.Printf("Warning: failed to invalidate cache key %s: %v\n", key, err)
-		}
-	}
-
-	return nil
-}
-
-func (s *mediaService) GetMediaByID(ctx context.Context, id uint64) (*models.Media, error) {
-	cacheKey := s.getMediaCacheKey(id)
-
-	// Try to get from cache first
-	if cached, err := s.Redis.Get(ctx, cacheKey); err == nil {
-		var media models.Media
-		if err := json.Unmarshal([]byte(cached), &media); err == nil {
-			return &media, nil
-		}
-	}
-
-	var media models.Media
-	if err := database.DB.WithContext(ctx).First(&media, id).Error; err != nil {
-		return nil, fmt.Errorf("media not found: %w", err)
-	}
-
-	// Cache the result
-	if err := s.cacheMedia(ctx, &media); err != nil {
-		fmt.Printf("Warning: failed to cache media %d: %v\n", media.ID, err)
-	}
-
-	return &media, nil
-}
-
-func (s *mediaService) GetMediaByUUID(ctx context.Context, uuid string) (*models.Media, error) {
-	cacheKey := s.getMediaUUIDCacheKey(uuid)
-
-	// Try to get from cache first
-	if cached, err := s.Redis.Get(ctx, cacheKey); err == nil {
-		var media models.Media
-		if err := json.Unmarshal([]byte(cached), &media); err == nil {
-			return &media, nil
-		}
-	}
-
-	var media models.Media
-	if err := database.DB.WithContext(ctx).Where("uuid = ?", uuid).First(&media).Error; err != nil {
-		return nil, fmt.Errorf("media not found: %w", err)
-	}
-
-	// Cache the result
-	if err := s.cacheMedia(ctx, &media); err != nil {
-		fmt.Printf("Warning: failed to cache media %d: %v\n", media.ID, err)
-	}
-
-	return &media, nil
-}
-
-func (s *mediaService) GetMediaByMediable(ctx context.Context, mediableID uint64, mediableType string) ([]models.Media, error) {
-	cacheKey := s.getMediaMediableCacheKey(mediableID, mediableType)
-
-	// Try to get from cache first
-	if cached, err := s.Redis.Get(ctx, cacheKey); err == nil {
-		var media []models.Media
-		if err := json.Unmarshal([]byte(cached), &media); err == nil {
-			return media, nil
-		}
-	}
-
-	var media []models.Media
-	err := database.DB.WithContext(ctx).
-		Joins("JOIN mediables ON media.id = mediables.media_id").
-		Where("mediables.mediable_id = ? AND mediables.mediable_type = ?", mediableID, mediableType).
-		Find(&media).Error
-
-	if err != nil {
-		return nil, fmt.Errorf("failed to get media by mediable: %w", err)
-	}
-
-	// Cache the result
-	if data, err := json.Marshal(media); err == nil {
-		err := s.Redis.SetWithTTL(ctx, cacheKey, string(data), 30*time.Minute)
-		if err != nil {
-			return nil, err
-		}
-	}
-
-	return media, nil
-}
-
-func (s *mediaService) UpdateMedia(ctx context.Context, media *models.Media) error {
-	if err := database.DB.WithContext(ctx).Save(media).Error; err != nil {
-		return fmt.Errorf("failed to update media: %w", err)
-	}
-
-	// Update cache
-	if err := s.cacheMedia(ctx, media); err != nil {
-		fmt.Printf("Warning: failed to cache media %d: %v\n", media.ID, err)
-	}
-
-	// Invalidate related caches
-	s.invalidateRelatedCaches(ctx)
-
-	return nil
-}
-
-func (s *mediaService) DeleteMedia(ctx context.Context, id uint64) error {
-	// Get media first to invalidate related caches
-	var media models.Media
-	if err := database.DB.WithContext(ctx).First(&media, id).Error; err != nil {
-		return fmt.Errorf("media not found: %w", err)
-	}
-
-	if err := database.DB.WithContext(ctx).Delete(&media).Error; err != nil {
-		return fmt.Errorf("failed to delete media: %w", err)
-	}
-
-	// Invalidate caches
-	s.invalidateMediaCaches(ctx, id)
-	s.invalidateRelatedCaches(ctx)
-
-	return nil
-}
-
-func (s *mediaService) GetAllMedia(ctx context.Context, limit, offset int) ([]models.Media, int64, error) {
-	cacheKey := s.getMediaAllCacheKey(limit, offset)
-
-	// Try to get from cache first
-	if cached, err := s.Redis.Get(ctx, cacheKey); err == nil {
-		var result struct {
-			Media []models.Media `json:"media"`
-			Total int64          `json:"total"`
-		}
-		if err := json.Unmarshal([]byte(cached), &result); err == nil {
-			return result.Media, result.Total, nil
-		}
-	}
-
-	var media []models.Media
-	var total int64
-
-	// Get total count
-	if err := database.DB.WithContext(ctx).Model(&models.Media{}).Count(&total).Error; err != nil {
-		return nil, 0, fmt.Errorf("failed to count media: %w", err)
-	}
-
-	// Get media with pagination
-	if err := database.DB.WithContext(ctx).Limit(limit).Offset(offset).Find(&media).Error; err != nil {
-		return nil, 0, fmt.Errorf("failed to get media: %w", err)
-	}
-
-	// Cache the result
-	result := struct {
-		Media []models.Media `json:"media"`
-		Total int64          `json:"total"`
-	}{
-		Media: media,
-		Total: total,
-	}
-
-	if data, err := json.Marshal(result); err == nil {
-		err := s.Redis.SetWithTTL(ctx, cacheKey, string(data), 15*time.Minute)
-		if err != nil {
-			return nil, 0, err
-		}
-	}
-
-	return media, total, nil
-}
-
-func (s *mediaService) GetMediaByUser(ctx context.Context, userID uint64, limit, offset int) ([]models.Media, int64, error) {
-	cacheKey := s.getMediaUserCacheKey(userID, limit, offset)
-
-	// Try to get from cache first
-	if cached, err := s.Redis.Get(ctx, cacheKey); err == nil {
-		var result struct {
-			Media []models.Media `json:"media"`
-			Total int64          `json:"total"`
-		}
-		if err := json.Unmarshal([]byte(cached), &result); err == nil {
-			return result.Media, result.Total, nil
-		}
-	}
-
-	var media []models.Media
-	var total int64
-
-	// Get total count
-	if err := database.DB.WithContext(ctx).Model(&models.Media{}).Where("created_by = ?", userID).Count(&total).Error; err != nil {
-		return nil, 0, fmt.Errorf("failed to count user media: %w", err)
-	}
-
-	// Get media with pagination
-	if err := database.DB.WithContext(ctx).Where("created_by = ?", userID).Limit(limit).Offset(offset).Find(&media).Error; err != nil {
-		return nil, 0, fmt.Errorf("failed to get user media: %w", err)
-	}
-
-	// Cache the result
-	result := struct {
-		Media []models.Media `json:"media"`
-		Total int64          `json:"total"`
-	}{
-		Media: media,
-		Total: total,
-	}
-
-	if data, err := json.Marshal(result); err == nil {
-		err := s.Redis.SetWithTTL(ctx, cacheKey, string(data), 15*time.Minute)
-		if err != nil {
-			return nil, 0, err
-		}
-	}
-
-	return media, total, nil
-}
-
-func (s *mediaService) InvalidateMediaCache(ctx context.Context, mediaID uint64) error {
-	s.invalidateMediaCaches(ctx, mediaID)
-	return nil
-}
-
-// Helper methods
-func (s *mediaService) cacheMedia(ctx context.Context, media *models.Media) error {
-	data, err := json.Marshal(media)
-	if err != nil {
-		return err
-	}
-
-	// Cache by ID
-	cacheKey := s.getMediaCacheKey(media.ID)
-	if err := s.Redis.SetWithTTL(ctx, cacheKey, string(data), 30*time.Minute); err != nil {
-		return err
-	}
-
-	// Cache by UUID
-	uuidCacheKey := s.getMediaUUIDCacheKey(media.UUID.String())
-	return s.Redis.SetWithTTL(ctx, uuidCacheKey, string(data), 30*time.Minute)
-}
-
-func (s *mediaService) invalidateMediaCaches(ctx context.Context, mediaID uint64) {
-	cacheKeys := []string{
-		s.getMediaCacheKey(mediaID),
-	}
-
-	for _, key := range cacheKeys {
-		err := s.Redis.Delete(ctx, key)
-		if err != nil {
-			return
-		}
-	}
-}
-
-func (s *mediaService) invalidateRelatedCaches(ctx context.Context) {
-	// Invalidate pagination caches
-	patterns := []string{
-		mediaAllKeyPrefix + "*",
-		mediaUserKeyPrefix + "*",
-	}
-
-	for _, pattern := range patterns {
-		err := s.Redis.DeletePattern(ctx, pattern)
-		if err != nil {
-			return
-		}
-	}
-}
-
-// --- Nested/tree stub implementations ---
-func (s *mediaService) CreateNested(ctx context.Context, media *models.Media, parentID *uint64) error {
-	// TODO: Implement nested media creation
-	return nil
-}
-func (s *mediaService) MoveNested(ctx context.Context, id uint64, newParentID *uint64) error {
-	// TODO: Implement nested media move
-	return nil
-}
-func (s *mediaService) DeleteNested(ctx context.Context, id uint64) error {
-	// TODO: Implement nested media deletion
-	return nil
-}
-func (s *mediaService) GetSiblingMedia(ctx context.Context, id uint64) ([]models.Media, error) {
-	// TODO: Implement get sibling media
-	return []models.Media{}, nil
-}
-func (s *mediaService) GetParentMedia(ctx context.Context, id uint64) (*models.Media, error) {
-	// TODO: Implement get parent media
-	return nil, nil
-}
-func (s *mediaService) GetDescendantMedia(ctx context.Context, id uint64) ([]models.Media, error) {
-	// TODO: Implement get descendant media
-	return []models.Media{}, nil
-}
-func (s *mediaService) GetChildrenMedia(ctx context.Context, id uint64) ([]models.Media, error) {
-	// TODO: Implement get children media
-	return []models.Media{}, nil
-}
-=======
 	return database.DB.Create(&mediable).Error
 }
 
@@ -494,5 +85,4 @@
 	return media, err
 }
 
-var MediaSvc MediaService = NewMediaService(nil) // Will be initialized properly in startup
->>>>>>> b6b400d7
+var MediaSvc MediaService = NewMediaService(nil) // Will be initialized properly in startup