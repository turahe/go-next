--- conflicted
+++ resolved
@@ -1,52 +1,14 @@
 package services
 
 import (
-<<<<<<< HEAD
-	"context"
-	"fmt"
-	"strconv"
-
-	"wordpress-go-next/backend/internal/http/responses"
-	"wordpress-go-next/backend/internal/models"
-	"wordpress-go-next/backend/pkg/database"
-	"wordpress-go-next/backend/pkg/redis"
-=======
 	"go-next/internal/models"
 	"go-next/pkg/database"
->>>>>>> b6b400d7
 
 	"github.com/google/uuid"
 	"gorm.io/gorm"
 )
 
 type CategoryService interface {
-<<<<<<< HEAD
-	GetAllCategories(ctx context.Context) ([]models.Category, error)
-	GetCategoryByID(ctx context.Context, id uint64) (*models.Category, error)
-	GetCategoryBySlug(ctx context.Context, slug string) (*models.Category, error)
-	GetCategoriesWithPagination(ctx context.Context, page, perPage int, search string) (*responses.PaginationResponse, error)
-	GetRootCategories(ctx context.Context) ([]models.Category, error)
-	GetActiveCategories(ctx context.Context) ([]models.Category, error)
-	CreateCategory(ctx context.Context, category *models.Category) error
-	UpdateCategory(ctx context.Context, category *models.Category) error
-	DeleteCategory(ctx context.Context, id uint64) error
-	CreateNested(ctx context.Context, category *models.Category, parentID *uint64) error
-	MoveNested(ctx context.Context, id uint64, newParentID *uint64) error
-	DeleteNested(ctx context.Context, id uint64) error
-	GetSiblingCategory(ctx context.Context, id uint64) ([]models.Category, error)
-	GetParentCategory(ctx context.Context, id uint64) (*models.Category, error)
-	GetDescendantCategories(ctx context.Context, id uint64) ([]models.Category, error)
-	GetChildrenCategories(ctx context.Context, id uint64) ([]models.Category, error)
-	GetAncestorCategories(ctx context.Context, id uint64) ([]models.Category, error)
-	SearchCategories(ctx context.Context, query string) ([]models.Category, error)
-	GetCategoryStats(ctx context.Context, categoryID string) (map[string]interface{}, error)
-	GetCategoryCount(ctx context.Context) (int64, error)
-	GetCategoryTree(ctx context.Context) ([]models.Category, error)
-}
-
-type categoryService struct {
-	*BaseService
-=======
 	GetAllCategories() ([]models.Category, error)
 	GetCategoryByID(id string) (*models.Category, error)
 	CreateCategory(category *models.Category) error
@@ -59,158 +21,16 @@
 	GetParentCategory(id uuid.UUID) (*models.Category, error)
 	GetDescendantCategories(id uuid.UUID) ([]models.Category, error)
 	GetChildrenCategories(id uuid.UUID) ([]models.Category, error)
->>>>>>> b6b400d7
-}
-
-// Global service instance
-var CategorySvc CategoryService
-
-func NewCategoryService(redisService *redis.RedisService) CategoryService {
-	return &categoryService{
-		BaseService: NewBaseService(redisService),
-	}
-}
-
-func (s *categoryService) GetAllCategories(ctx context.Context) ([]models.Category, error) {
+}
+
+type categoryService struct{}
+
+func (s *categoryService) GetAllCategories() ([]models.Category, error) {
 	var categories []models.Category
-	cacheKey := s.GetListCacheKey(redis.CategoryCachePrefix)
-
-	err := s.GetAllWithCacheAndPreload(ctx, &categories, cacheKey, redis.DefaultTTL, "Posts", "Parent", "Children")
-	if err != nil {
-		return nil, err
-	}
-
-	return categories, nil
-}
-
-func (s *categoryService) GetCategoryByID(ctx context.Context, id uint64) (*models.Category, error) {
-	var category models.Category
-	cacheKey := s.GetCacheKey(redis.CategoryCachePrefix, strconv.FormatUint(id, 10))
-
-	err := s.GetByIDWithCacheAndPreload(ctx, strconv.FormatUint(id, 10), &category, cacheKey, redis.DefaultTTL, "Posts", "Parent", "Children")
-	if err != nil {
-		return nil, err
-	}
-
-	return &category, nil
-}
-
-<<<<<<< HEAD
-func (s *categoryService) GetCategoryBySlug(ctx context.Context, slug string) (*models.Category, error) {
-	var category models.Category
-	cacheKey := fmt.Sprintf("%sslug:%s", redis.CategoryCachePrefix, slug)
-
-	// Try cache first
-	if s.Redis != nil {
-		if err := s.Redis.GetCache(ctx, cacheKey, &category); err == nil {
-			return &category, nil
-		}
-	}
-
-	// Get from database
-	if err := database.DB.Preload("Posts").Preload("Parent").Preload("Children").
-		Where("slug = ?", slug).First(&category).Error; err != nil {
-		return nil, err
-	}
-
-	// Cache the result
-	if s.Redis != nil {
-		err := s.Redis.SetCache(ctx, cacheKey, &category, redis.DefaultTTL)
-		if err != nil {
-			return nil, err
-		}
-	}
-
-	return &category, nil
-}
-
-func (s *categoryService) GetCategoriesWithPagination(ctx context.Context, page, perPage int, search string) (*responses.PaginationResponse, error) {
-	var categories []models.Category
-	cacheKey := s.GetListCacheKey(redis.CategoryCachePrefix)
-
-	params := PaginationParams{
-		Page:    page,
-		PerPage: perPage,
-	}
-
-	query := database.DB
-	if search != "" {
-		like := "%" + search + "%"
-		query = query.Where("name LIKE ? OR description LIKE ?", like, like)
-	}
-
-	result, err := s.PaginateWithCacheQuery(ctx, &models.Category{}, params, &categories, cacheKey, redis.DefaultTTL, query)
-	if err != nil {
-		return nil, err
-	}
-
-	// Preload relationships for each category
-	for i := range categories {
-		if err := database.DB.Preload("Posts").Preload("Parent").Preload("Children").
-			First(&categories[i], categories[i].ID).Error; err != nil {
-			return nil, err
-		}
-	}
-
-	result.Data = categories
-	return result, nil
-}
-
-func (s *categoryService) GetRootCategories(ctx context.Context) ([]models.Category, error) {
-	var categories []models.Category
-	cacheKey := fmt.Sprintf("%sroot", redis.CategoryCachePrefix)
-
-	// Try cache first
-	if s.Redis != nil {
-		if err := s.Redis.GetCache(ctx, cacheKey, &categories); err == nil {
-			return categories, nil
-		}
-	}
-
-	// Get from database
-	if err := database.DB.Preload("Posts").Preload("Children").
-		Where("parent_id IS NULL").Find(&categories).Error; err != nil {
-		return nil, err
-	}
-
-	// Cache the result
-	if s.Redis != nil {
-		err := s.Redis.SetCache(ctx, cacheKey, categories, redis.DefaultTTL)
-		if err != nil {
-			return nil, err
-		}
-	}
-
-	return categories, nil
-}
-
-func (s *categoryService) GetActiveCategories(ctx context.Context) ([]models.Category, error) {
-	var categories []models.Category
-	cacheKey := fmt.Sprintf("%sactive", redis.CategoryCachePrefix)
-
-	// Try cache first
-	if s.Redis != nil {
-		if err := s.Redis.GetCache(ctx, cacheKey, &categories); err == nil {
-			return categories, nil
-		}
-	}
-
-	// Get from database
-	if err := database.DB.Preload("Posts").Preload("Parent").Preload("Children").
-		Where("is_active = ?", true).Find(&categories).Error; err != nil {
-		return nil, err
-	}
-
-	// Cache the result
-	if s.Redis != nil {
-		err := s.Redis.SetCache(ctx, cacheKey, categories, redis.ShortTTL)
-		if err != nil {
-			return nil, err
-		}
-	}
-
-	return categories, nil
-=======
+	err := database.DB.Find(&categories).Error
+	return categories, err
+}
+
 func (s *categoryService) GetCategoryByID(id string) (*models.Category, error) {
 	categoryID, err := uuid.Parse(id)
 	if err != nil {
@@ -223,32 +43,12 @@
 		return nil, err
 	}
 	return &category, nil
->>>>>>> b6b400d7
-}
-
-func (s *categoryService) CreateCategory(ctx context.Context, category *models.Category) error {
-	return s.CreateWithCache(ctx, category, redis.CategoryCachePrefix)
-}
-
-<<<<<<< HEAD
-func (s *categoryService) UpdateCategory(ctx context.Context, category *models.Category) error {
-	return s.UpdateWithCache(ctx, category, redis.CategoryCachePrefix)
-}
-
-func (s *categoryService) DeleteCategory(ctx context.Context, id uint64) error {
-	category := &models.Category{}
-	if err := database.DB.First(category, id).Error; err != nil {
-		return err
-	}
-
-	return s.DeleteWithCache(ctx, category, redis.CategoryCachePrefix)
-}
-
-func (s *categoryService) CreateNested(ctx context.Context, category *models.Category, parentID *uint64) error {
-	err := database.DB.Transaction(func(tx *gorm.DB) error {
-		var left uint64
-		var depth uint64 = 0
-=======
+}
+
+func (s *categoryService) CreateCategory(category *models.Category) error {
+	return database.DB.Create(category).Error
+}
+
 func (s *categoryService) UpdateCategory(category *models.Category) error {
 	return database.DB.Save(category).Error
 }
@@ -263,7 +63,6 @@
 
 func (s *categoryService) CreateNested(category *models.Category, parentID *uuid.UUID) error {
 	return database.DB.Transaction(func(tx *gorm.DB) error {
->>>>>>> b6b400d7
 		if parentID != nil {
 			var parent models.Category
 			if err := tx.First(&parent, parentID).Error; err != nil {
@@ -297,29 +96,10 @@
 
 		return tx.Create(category).Error
 	})
-
-	if err != nil {
-		return err
-	}
-
-	// Invalidate caches
-	if s.Redis != nil {
-		err := s.Redis.DeletePattern(ctx, fmt.Sprintf("%s*", redis.CategoryCachePrefix))
-		if err != nil {
-			return err
-		}
-	}
-
-	return nil
-}
-
-<<<<<<< HEAD
-func (s *categoryService) MoveNested(ctx context.Context, id uint64, newParentID *uint64) error {
-	err := database.DB.Transaction(func(tx *gorm.DB) error {
-=======
+}
+
 func (s *categoryService) MoveNested(id uuid.UUID, newParentID *uuid.UUID) error {
 	return database.DB.Transaction(func(tx *gorm.DB) error {
->>>>>>> b6b400d7
 		var node models.Category
 		if err := tx.First(&node, id).Error; err != nil {
 			return err
@@ -331,13 +111,8 @@
 		right := node.RecordRight
 		width := right - left + 1
 
-<<<<<<< HEAD
-		var newParentRight uint64
-		var newDepth uint64 = 0
-=======
 		var newParentRight int
 		var newDepth int = 0
->>>>>>> b6b400d7
 		if newParentID != nil {
 			var newParent models.Category
 			if err := tx.First(&newParent, newParentID).Error; err != nil {
@@ -357,11 +132,7 @@
 			return gorm.ErrInvalidData
 		}
 
-<<<<<<< HEAD
-		var offset uint64
-=======
 		var offset int
->>>>>>> b6b400d7
 		if newParentRight > right {
 			offset = newParentRight - right - 1
 		} else {
@@ -392,7 +163,7 @@
 				Update("record_right", gorm.Expr("record_right + ?", width))
 			depthDiff := newDepth - node.RecordDept
 			tx.Model(&models.Category{}).
-				Where("record_left <= ? AND record_right >= ?", temp*int64(left), temp*int64(right)).
+				Where("record_left <= ? AND record_right >= ?", temp*left, temp*right).
 				Updates(map[string]interface{}{
 					"record_left":  gorm.Expr("record_left * -1 + ?", offset),
 					"record_right": gorm.Expr("record_right * -1 + ?", offset),
@@ -407,7 +178,7 @@
 				Update("record_right", gorm.Expr("record_right + ?", width))
 			depthDiff := newDepth - node.RecordDept
 			tx.Model(&models.Category{}).
-				Where("record_left <= ? AND record_right >= ?", temp*int64(left), temp*int64(right)).
+				Where("record_left <= ? AND record_right >= ?", temp*left, temp*right).
 				Updates(map[string]interface{}{
 					"record_left":  gorm.Expr("record_left * -1 + ?", offset),
 					"record_right": gorm.Expr("record_right * -1 + ?", offset),
@@ -419,33 +190,12 @@
 
 		return nil
 	})
-
-	if err != nil {
-		return err
-	}
-
-	// Invalidate caches
-	if s.Redis != nil {
-		err := s.Redis.DeletePattern(ctx, fmt.Sprintf("%s*", redis.CategoryCachePrefix))
-		if err != nil {
-			return err
-		}
-	}
-
-	return nil
-}
-
-<<<<<<< HEAD
-func (s *categoryService) DeleteNested(ctx context.Context, id uint64) error {
-	err := database.DB.Transaction(func(tx *gorm.DB) error {
-		var node models.Category
-		if err := tx.First(&node, id).Error; err != nil {
-=======
+}
+
 func (s *categoryService) DeleteNested(id uuid.UUID) error {
 	return database.DB.Transaction(func(tx *gorm.DB) error {
 		var category models.Category
 		if err := tx.First(&category, id).Error; err != nil {
->>>>>>> b6b400d7
 			return err
 		}
 		if category.RecordLeft == 0 || category.RecordRight == 0 {
@@ -469,97 +219,8 @@
 
 		return nil
 	})
-
-	if err != nil {
-		return err
-	}
-
-	// Invalidate caches
-	if s.Redis != nil {
-		err := s.Redis.DeletePattern(ctx, fmt.Sprintf("%s*", redis.CategoryCachePrefix))
-		if err != nil {
-			return err
-		}
-	}
-
-	return nil
-}
-
-<<<<<<< HEAD
-func (s *categoryService) GetSiblingCategory(ctx context.Context, id uint64) ([]models.Category, error) {
-	var categories []models.Category
-	cacheKey := fmt.Sprintf("%ssiblings:%d", redis.CategoryCachePrefix, id)
-
-	// Try cache first
-	if s.Redis != nil {
-		if err := s.Redis.GetCache(ctx, cacheKey, &categories); err == nil {
-			return categories, nil
-		}
-	}
-
-	// Get from database
-	if err := database.DB.Preload("Posts").Preload("Parent").
-		Where("parent_id = (SELECT parent_id FROM categories WHERE id = ?)", id).
-		Where("id != ?", id).Find(&categories).Error; err != nil {
-		return nil, err
-	}
-
-	// Cache the result
-	if s.Redis != nil {
-		err := s.Redis.SetCache(ctx, cacheKey, categories, redis.DefaultTTL)
-		if err != nil {
-			return nil, err
-		}
-	}
-
-	return categories, nil
-}
-
-func (s *categoryService) GetParentCategory(ctx context.Context, id uint64) (*models.Category, error) {
-	var category models.Category
-	cacheKey := fmt.Sprintf("%sparent:%d", redis.CategoryCachePrefix, id)
-
-	// Try cache first
-	if s.Redis != nil {
-		if err := s.Redis.GetCache(ctx, cacheKey, &category); err == nil {
-			return &category, nil
-		}
-	}
-
-	// Get from database
-	if err := database.DB.Preload("Posts").Preload("Parent").
-		Where("id = (SELECT parent_id FROM categories WHERE id = ?)", id).
-		First(&category).Error; err != nil {
-		return nil, err
-	}
-
-	// Cache the result
-	if s.Redis != nil {
-		err := s.Redis.SetCache(ctx, cacheKey, &category, redis.DefaultTTL)
-		if err != nil {
-			return nil, err
-		}
-	}
-
-	return &category, nil
-}
-
-func (s *categoryService) GetDescendantCategories(ctx context.Context, id uint64) ([]models.Category, error) {
-	var categories []models.Category
-	cacheKey := fmt.Sprintf("%sdescendants:%d", redis.CategoryCachePrefix, id)
-
-	// Try cache first
-	if s.Redis != nil {
-		if err := s.Redis.GetCache(ctx, cacheKey, &categories); err == nil {
-			return categories, nil
-		}
-	}
-
-	// Get from database
-	if err := database.DB.Preload("Posts").Preload("Parent").
-		Where("record_left > (SELECT record_left FROM categories WHERE id = ?) AND record_right < (SELECT record_right FROM categories WHERE id = ?)", id, id).
-		Find(&categories).Error; err != nil {
-=======
+}
+
 func (s *categoryService) GetSiblingCategory(id uuid.UUID) ([]models.Category, error) {
 	var category models.Category
 	if err := database.DB.First(&category, id).Error; err != nil {
@@ -584,78 +245,11 @@
 	var parent models.Category
 	err := database.DB.First(&parent, category.ParentID).Error
 	if err != nil {
->>>>>>> b6b400d7
-		return nil, err
-	}
-
-	// Cache the result
-	if s.Redis != nil {
-		err := s.Redis.SetCache(ctx, cacheKey, categories, redis.DefaultTTL)
-		if err != nil {
-			return nil, err
-		}
-	}
-
-	return categories, nil
-}
-
-<<<<<<< HEAD
-func (s *categoryService) GetChildrenCategories(ctx context.Context, id uint64) ([]models.Category, error) {
-	var categories []models.Category
-	cacheKey := fmt.Sprintf("%schildren:%d", redis.CategoryCachePrefix, id)
-
-	// Try cache first
-	if s.Redis != nil {
-		if err := s.Redis.GetCache(ctx, cacheKey, &categories); err == nil {
-			return categories, nil
-		}
-	}
-
-	// Get from database
-	if err := database.DB.Preload("Posts").Preload("Parent").
-		Where("parent_id = ?", id).Find(&categories).Error; err != nil {
-		return nil, err
-	}
-
-	// Cache the result
-	if s.Redis != nil {
-		err := s.Redis.SetCache(ctx, cacheKey, categories, redis.DefaultTTL)
-		if err != nil {
-			return nil, err
-		}
-	}
-
-	return categories, nil
-}
-
-func (s *categoryService) GetAncestorCategories(ctx context.Context, id uint64) ([]models.Category, error) {
-	var categories []models.Category
-	cacheKey := fmt.Sprintf("%sancestors:%d", redis.CategoryCachePrefix, id)
-
-	// Try cache first
-	if s.Redis != nil {
-		if err := s.Redis.GetCache(ctx, cacheKey, &categories); err == nil {
-			return categories, nil
-		}
-	}
-
-	// Get from database
-	if err := database.DB.Preload("Posts").Preload("Parent").
-		Where("record_left < (SELECT record_left FROM categories WHERE id = ?) AND record_right > (SELECT record_right FROM categories WHERE id = ?)", id, id).
-		Order("record_left ASC").Find(&categories).Error; err != nil {
-		return nil, err
-	}
-
-	// Cache the result
-	if s.Redis != nil {
-		err := s.Redis.SetCache(ctx, cacheKey, categories, redis.DefaultTTL)
-		if err != nil {
-			return nil, err
-		}
-	}
-
-	return categories, nil
-=======
+		return nil, err
+	}
+	return &parent, nil
+}
+
 func (s *categoryService) GetDescendantCategories(id uuid.UUID) ([]models.Category, error) {
 	var category models.Category
 	if err := database.DB.First(&category, id).Error; err != nil {
@@ -671,141 +265,6 @@
 	var children []models.Category
 	err := database.DB.Where("parent_id = ?", id).Find(&children).Error
 	return children, err
->>>>>>> b6b400d7
-}
-
-func (s *categoryService) SearchCategories(ctx context.Context, query string) ([]models.Category, error) {
-	var categories []models.Category
-	cacheKey := s.GetSearchCacheKey(redis.CategoryCachePrefix, query)
-
-	// Try cache first
-	if s.Redis != nil {
-		if err := s.Redis.GetCache(ctx, cacheKey, &categories); err == nil {
-			return categories, nil
-		}
-	}
-
-	// Search in database
-	if err := database.DB.Preload("Posts").Preload("Parent").
-		Where("name LIKE ? OR description LIKE ?",
-			"%"+query+"%", "%"+query+"%").
-		Find(&categories).Error; err != nil {
-		return nil, err
-	}
-
-	// Cache the result
-	if s.Redis != nil {
-		err := s.Redis.SetCache(ctx, cacheKey, categories, redis.ShortTTL)
-		if err != nil {
-			return nil, err
-		}
-	}
-
-	return categories, nil
-}
-
-func (s *categoryService) GetCategoryStats(ctx context.Context, categoryID string) (map[string]interface{}, error) {
-	cacheKey := fmt.Sprintf("%sstats:%s", redis.CategoryCachePrefix, categoryID)
-
-	// Try cache first
-	if s.Redis != nil {
-		var cachedStats map[string]interface{}
-		if err := s.Redis.GetCache(ctx, cacheKey, &cachedStats); err == nil {
-			return cachedStats, nil
-		}
-	}
-
-	// Calculate stats from database
-	var postCount int64
-	var childCount int64
-	var category models.Category
-
-	if err := database.DB.First(&category, categoryID).Error; err != nil {
-		return nil, err
-	}
-
-	if err := database.DB.Model(&models.Post{}).Where("category_id = ?", categoryID).Count(&postCount).Error; err != nil {
-		return nil, err
-	}
-
-	if err := database.DB.Model(&models.Category{}).Where("parent_id = ?", categoryID).Count(&childCount).Error; err != nil {
-		return nil, err
-	}
-
-	stats := map[string]interface{}{
-		"category_id": categoryID,
-		"post_count":  postCount,
-		"child_count": childCount,
-		"is_active":   category.IsActive,
-		"is_root":     category.IsRoot(),
-		"depth":       category.GetDepth(),
-		"created_at":  category.CreatedAt,
-		"updated_at":  category.UpdatedAt,
-	}
-
-	// Cache the stats
-	if s.Redis != nil {
-		err := s.Redis.SetCache(ctx, cacheKey, stats, redis.ShortTTL)
-		if err != nil {
-			return nil, err
-		}
-	}
-
-	return stats, nil
-}
-
-func (s *categoryService) GetCategoryCount(ctx context.Context) (int64, error) {
-	cacheKey := fmt.Sprintf("%scount", redis.CategoryCachePrefix)
-
-	// Try cache first
-	if s.Redis != nil {
-		var count int64
-		if err := s.Redis.GetCache(ctx, cacheKey, &count); err == nil {
-			return count, nil
-		}
-	}
-
-	// Get from database
-	var count int64
-	if err := database.DB.Model(&models.Category{}).Count(&count).Error; err != nil {
-		return 0, err
-	}
-
-	// Cache the result
-	if s.Redis != nil {
-		err := s.Redis.SetCache(ctx, cacheKey, count, redis.LongTTL)
-		if err != nil {
-			return 0, err
-		}
-	}
-
-	return count, nil
-}
-
-func (s *categoryService) GetCategoryTree(ctx context.Context) ([]models.Category, error) {
-	var categories []models.Category
-	cacheKey := fmt.Sprintf("%stree", redis.CategoryCachePrefix)
-
-	// Try cache first
-	if s.Redis != nil {
-		if err := s.Redis.GetCache(ctx, cacheKey, &categories); err == nil {
-			return categories, nil
-		}
-	}
-
-	// Get from database
-	if err := database.DB.Preload("Posts").Preload("Parent").Preload("Children").
-		Order("record_left ASC").Find(&categories).Error; err != nil {
-		return nil, err
-	}
-
-	// Cache the result
-	if s.Redis != nil {
-		err := s.Redis.SetCache(ctx, cacheKey, categories, redis.DefaultTTL)
-		if err != nil {
-			return nil, err
-		}
-	}
-
-	return categories, nil
-}+}
+
+var CategorySvc CategoryService = &categoryService{}