package services

import (
<<<<<<< HEAD
	"context"
	"encoding/json"
	"fmt"
	"time"
	"wordpress-go-next/backend/internal/models"
	"wordpress-go-next/backend/pkg/database"
	"wordpress-go-next/backend/pkg/redis"
=======
	"go-next/internal/models"
	"go-next/pkg/database"
>>>>>>> b6b400d7
)

type UserRoleService interface {
	AssignRoleToUser(ctx context.Context, user *models.User, role *models.Role) error
	RemoveRoleFromUser(ctx context.Context, user *models.User, role *models.Role) error
	ListUserRoles(ctx context.Context, user *models.User) ([]models.Role, error)
	GetUsersByRole(ctx context.Context, role *models.Role) ([]models.User, error)
	HasRole(ctx context.Context, user *models.User, roleName string) (bool, error)
	InvalidateUserRoleCache(ctx context.Context, userID uint64) error
}

type userRoleService struct {
	Redis *redis.RedisService
}

func NewUserRoleService(redisService *redis.RedisService) UserRoleService {
	return &userRoleService{
		Redis: redisService,
	}
}

// Cache keys
const (
	userRoleCacheKeyPrefix = "user_role:"
	roleUserCacheKeyPrefix = "role_user:"
)

func (s *userRoleService) getUserRoleCacheKey(userID uint64) string {
	return fmt.Sprintf("%s%d", userRoleCacheKeyPrefix, userID)
}

func (s *userRoleService) getRoleUserCacheKey(roleID uint64) string {
	return fmt.Sprintf("%s%d", roleUserCacheKeyPrefix, roleID)
}

func (s *userRoleService) AssignRoleToUser(ctx context.Context, user *models.User, role *models.Role) error {
	if err := database.DB.WithContext(ctx).Model(user).Association("Roles").Append(role); err != nil {
		return fmt.Errorf("failed to assign role to user: %w", err)
	}

	// Invalidate related caches
	s.invalidateUserRoleCaches(ctx, user.ID, role.ID)

	return nil
}

func (s *userRoleService) RemoveRoleFromUser(ctx context.Context, user *models.User, role *models.Role) error {
	if err := database.DB.WithContext(ctx).Model(user).Association("Roles").Delete(role); err != nil {
		return fmt.Errorf("failed to remove role from user: %w", err)
	}

	// Invalidate related caches
	s.invalidateUserRoleCaches(ctx, user.ID, role.ID)

	return nil
}

func (s *userRoleService) ListUserRoles(ctx context.Context, user *models.User) ([]models.Role, error) {
	cacheKey := s.getUserRoleCacheKey(user.ID)

	// Try to get from cache first
	if cached, err := s.Redis.Get(ctx, cacheKey); err == nil {
		var roles []models.Role
		if err := json.Unmarshal([]byte(cached), &roles); err == nil {
			return roles, nil
		}
	}

	var u models.User
	err := database.DB.WithContext(ctx).Preload("Roles").First(&u, user.ID).Error
	if err != nil {
		return nil, fmt.Errorf("user not found: %w", err)
	}

	// Cache the result
	if data, err := json.Marshal(u.Roles); err == nil {
		err := s.Redis.SetWithTTL(ctx, cacheKey, string(data), 30*time.Minute)
		if err != nil {
			return nil, err
		}
	}

	return u.Roles, err
}

func (s *userRoleService) GetUsersByRole(ctx context.Context, role *models.Role) ([]models.User, error) {
	cacheKey := s.getRoleUserCacheKey(role.ID)

	// Try to get from cache first
	if cached, err := s.Redis.Get(ctx, cacheKey); err == nil {
		var users []models.User
		if err := json.Unmarshal([]byte(cached), &users); err == nil {
			return users, nil
		}
	}

	var users []models.User
	err := database.DB.WithContext(ctx).
		Joins("JOIN user_roles ON users.id = user_roles.user_id").
		Where("user_roles.role_id = ?", role.ID).
		Find(&users).Error

	if err != nil {
		return nil, fmt.Errorf("failed to get users by role: %w", err)
	}

	// Cache the result
	if data, err := json.Marshal(users); err == nil {
		err := s.Redis.SetWithTTL(ctx, cacheKey, string(data), 30*time.Minute)
		if err != nil {
			return nil, err
		}
	}

	return users, err
}

func (s *userRoleService) HasRole(ctx context.Context, user *models.User, roleName string) (bool, error) {
	roles, err := s.ListUserRoles(ctx, user)
	if err != nil {
		return false, fmt.Errorf("failed to get user roles: %w", err)
	}

	for _, role := range roles {
		if role.Name == roleName {
			return true, nil
		}
	}

	return false, nil
}

func (s *userRoleService) InvalidateUserRoleCache(ctx context.Context, userID uint64) error {
	s.invalidateUserRoleCaches(ctx, userID, 0)
	return nil
}

// Helper methods
func (s *userRoleService) invalidateUserRoleCaches(ctx context.Context, userID, roleID uint64) {
	cacheKeys := []string{
		s.getUserRoleCacheKey(userID),
	}

	if roleID != 0 {
		cacheKeys = append(cacheKeys, s.getRoleUserCacheKey(roleID))
	}

	for _, key := range cacheKeys {
		err := s.Redis.Delete(ctx, key)
		if err != nil {
			return
		}
	}
}

var UserRoleSvc UserRoleService = &userRoleService{}<|MERGE_RESOLUTION|>--- conflicted
+++ resolved
@@ -1,171 +1,28 @@
 package services
 
 import (
-<<<<<<< HEAD
-	"context"
-	"encoding/json"
-	"fmt"
-	"time"
-	"wordpress-go-next/backend/internal/models"
-	"wordpress-go-next/backend/pkg/database"
-	"wordpress-go-next/backend/pkg/redis"
-=======
 	"go-next/internal/models"
 	"go-next/pkg/database"
->>>>>>> b6b400d7
 )
 
 type UserRoleService interface {
-	AssignRoleToUser(ctx context.Context, user *models.User, role *models.Role) error
-	RemoveRoleFromUser(ctx context.Context, user *models.User, role *models.Role) error
-	ListUserRoles(ctx context.Context, user *models.User) ([]models.Role, error)
-	GetUsersByRole(ctx context.Context, role *models.Role) ([]models.User, error)
-	HasRole(ctx context.Context, user *models.User, roleName string) (bool, error)
-	InvalidateUserRoleCache(ctx context.Context, userID uint64) error
+	AssignRoleToUser(user *models.User, role *models.Role) error
+	RemoveRoleFromUser(user *models.User, role *models.Role) error
+	ListUserRoles(user *models.User) ([]models.Role, error)
 }
 
-type userRoleService struct {
-	Redis *redis.RedisService
+type userRoleService struct{}
+
+func (s *userRoleService) AssignRoleToUser(user *models.User, role *models.Role) error {
+	return database.DB.Model(user).Association("Roles").Append(role)
 }
-
-func NewUserRoleService(redisService *redis.RedisService) UserRoleService {
-	return &userRoleService{
-		Redis: redisService,
-	}
+func (s *userRoleService) RemoveRoleFromUser(user *models.User, role *models.Role) error {
+	return database.DB.Model(user).Association("Roles").Delete(role)
 }
-
-// Cache keys
-const (
-	userRoleCacheKeyPrefix = "user_role:"
-	roleUserCacheKeyPrefix = "role_user:"
-)
-
-func (s *userRoleService) getUserRoleCacheKey(userID uint64) string {
-	return fmt.Sprintf("%s%d", userRoleCacheKeyPrefix, userID)
-}
-
-func (s *userRoleService) getRoleUserCacheKey(roleID uint64) string {
-	return fmt.Sprintf("%s%d", roleUserCacheKeyPrefix, roleID)
-}
-
-func (s *userRoleService) AssignRoleToUser(ctx context.Context, user *models.User, role *models.Role) error {
-	if err := database.DB.WithContext(ctx).Model(user).Association("Roles").Append(role); err != nil {
-		return fmt.Errorf("failed to assign role to user: %w", err)
-	}
-
-	// Invalidate related caches
-	s.invalidateUserRoleCaches(ctx, user.ID, role.ID)
-
-	return nil
-}
-
-func (s *userRoleService) RemoveRoleFromUser(ctx context.Context, user *models.User, role *models.Role) error {
-	if err := database.DB.WithContext(ctx).Model(user).Association("Roles").Delete(role); err != nil {
-		return fmt.Errorf("failed to remove role from user: %w", err)
-	}
-
-	// Invalidate related caches
-	s.invalidateUserRoleCaches(ctx, user.ID, role.ID)
-
-	return nil
-}
-
-func (s *userRoleService) ListUserRoles(ctx context.Context, user *models.User) ([]models.Role, error) {
-	cacheKey := s.getUserRoleCacheKey(user.ID)
-
-	// Try to get from cache first
-	if cached, err := s.Redis.Get(ctx, cacheKey); err == nil {
-		var roles []models.Role
-		if err := json.Unmarshal([]byte(cached), &roles); err == nil {
-			return roles, nil
-		}
-	}
-
+func (s *userRoleService) ListUserRoles(user *models.User) ([]models.Role, error) {
 	var u models.User
-	err := database.DB.WithContext(ctx).Preload("Roles").First(&u, user.ID).Error
-	if err != nil {
-		return nil, fmt.Errorf("user not found: %w", err)
-	}
-
-	// Cache the result
-	if data, err := json.Marshal(u.Roles); err == nil {
-		err := s.Redis.SetWithTTL(ctx, cacheKey, string(data), 30*time.Minute)
-		if err != nil {
-			return nil, err
-		}
-	}
-
+	err := database.DB.Preload("Roles").First(&u, user.ID).Error
 	return u.Roles, err
 }
 
-func (s *userRoleService) GetUsersByRole(ctx context.Context, role *models.Role) ([]models.User, error) {
-	cacheKey := s.getRoleUserCacheKey(role.ID)
-
-	// Try to get from cache first
-	if cached, err := s.Redis.Get(ctx, cacheKey); err == nil {
-		var users []models.User
-		if err := json.Unmarshal([]byte(cached), &users); err == nil {
-			return users, nil
-		}
-	}
-
-	var users []models.User
-	err := database.DB.WithContext(ctx).
-		Joins("JOIN user_roles ON users.id = user_roles.user_id").
-		Where("user_roles.role_id = ?", role.ID).
-		Find(&users).Error
-
-	if err != nil {
-		return nil, fmt.Errorf("failed to get users by role: %w", err)
-	}
-
-	// Cache the result
-	if data, err := json.Marshal(users); err == nil {
-		err := s.Redis.SetWithTTL(ctx, cacheKey, string(data), 30*time.Minute)
-		if err != nil {
-			return nil, err
-		}
-	}
-
-	return users, err
-}
-
-func (s *userRoleService) HasRole(ctx context.Context, user *models.User, roleName string) (bool, error) {
-	roles, err := s.ListUserRoles(ctx, user)
-	if err != nil {
-		return false, fmt.Errorf("failed to get user roles: %w", err)
-	}
-
-	for _, role := range roles {
-		if role.Name == roleName {
-			return true, nil
-		}
-	}
-
-	return false, nil
-}
-
-func (s *userRoleService) InvalidateUserRoleCache(ctx context.Context, userID uint64) error {
-	s.invalidateUserRoleCaches(ctx, userID, 0)
-	return nil
-}
-
-// Helper methods
-func (s *userRoleService) invalidateUserRoleCaches(ctx context.Context, userID, roleID uint64) {
-	cacheKeys := []string{
-		s.getUserRoleCacheKey(userID),
-	}
-
-	if roleID != 0 {
-		cacheKeys = append(cacheKeys, s.getRoleUserCacheKey(roleID))
-	}
-
-	for _, key := range cacheKeys {
-		err := s.Redis.Delete(ctx, key)
-		if err != nil {
-			return
-		}
-	}
-}
-
 var UserRoleSvc UserRoleService = &userRoleService{}