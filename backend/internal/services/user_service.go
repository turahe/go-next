package services

import (
	"context"
	"fmt"
	"time"
<<<<<<< HEAD

	"wordpress-go-next/backend/internal/http/responses"
	"wordpress-go-next/backend/internal/models"
	"wordpress-go-next/backend/pkg/database"
	"wordpress-go-next/backend/pkg/redis"
=======
	"go-next/internal/models"
	"go-next/pkg/database"
>>>>>>> b6b400d7
)

type UserService interface {
	GetUserByID(ctx context.Context, id string) (*models.User, error)
	GetUserByEmail(ctx context.Context, email string) (*models.User, error)
	GetUserByUsername(ctx context.Context, username string) (*models.User, error)
	GetAllUsers(ctx context.Context) ([]models.User, error)
	GetUsersWithPagination(ctx context.Context, page, perPage int) (*responses.PaginationResponse, error)
	CreateUser(ctx context.Context, user *models.User) error
	UpdateUserProfile(ctx context.Context, user *models.User, username, email, phone string, emailVerified, phoneVerified *time.Time) error
	DeleteUser(ctx context.Context, id string) error
	GetUserStats(ctx context.Context, userID string) (map[string]interface{}, error)
	GetActiveUsers(ctx context.Context) ([]models.User, error)
	GetUsersByRole(ctx context.Context, roleName string) ([]models.User, error)
	SearchUsers(ctx context.Context, query string) ([]models.User, error)
	UpdateLastLogin(ctx context.Context, userID string) error
	GetUserCount(ctx context.Context) (int64, error)
}

type userService struct {
	*BaseService
}

func NewUserService(redisService *redis.RedisService) UserService {
	return &userService{
		BaseService: NewBaseService(redisService),
	}
}

func (s *userService) GetUserByID(ctx context.Context, id string) (*models.User, error) {
	var user models.User
	cacheKey := s.GetCacheKey(redis.UserCachePrefix, id)

	err := s.GetByIDWithCacheAndPreload(ctx, id, &user, cacheKey, redis.DefaultTTL, "Roles")
	if err != nil {
		return nil, err
	}

	return &user, nil
}

func (s *userService) GetUserByEmail(ctx context.Context, email string) (*models.User, error) {
	var user models.User
	cacheKey := fmt.Sprintf("%semail:%s", redis.UserCachePrefix, email)

	// Try cache first
	if s.Redis != nil {
		if err := s.Redis.GetCache(ctx, cacheKey, &user); err == nil {
			return &user, nil
		}
	}

	// Get from database
	if err := database.DB.Preload("Roles").Where("email = ?", email).First(&user).Error; err != nil {
		return nil, err
	}

	// Cache the result
	if s.Redis != nil {
		err := s.Redis.SetCache(ctx, cacheKey, &user, redis.DefaultTTL)
		if err != nil {
			return nil, err
		}
	}

	return &user, nil
}

func (s *userService) GetUserByUsername(ctx context.Context, username string) (*models.User, error) {
	var user models.User
	cacheKey := fmt.Sprintf("%susername:%s", redis.UserCachePrefix, username)

	// Try cache first
	if s.Redis != nil {
		if err := s.Redis.GetCache(ctx, cacheKey, &user); err == nil {
			return &user, nil
		}
	}

	// Get from database
	if err := database.DB.Preload("Roles").Where("username = ?", username).First(&user).Error; err != nil {
		return nil, err
	}

	// Cache the result
	if s.Redis != nil {
		err := s.Redis.SetCache(ctx, cacheKey, &user, redis.DefaultTTL)
		if err != nil {
			return nil, err
		}
	}

	return &user, nil
}

func (s *userService) GetAllUsers(ctx context.Context) ([]models.User, error) {
	var users []models.User
	cacheKey := s.GetListCacheKey(redis.UserCachePrefix)

	err := s.GetAllWithCacheAndPreload(ctx, &users, cacheKey, redis.DefaultTTL, "Roles")
	if err != nil {
		return nil, err
	}

	return users, nil
}

func (s *userService) GetUsersWithPagination(ctx context.Context, page, perPage int) (*responses.PaginationResponse, error) {
	var users []models.User
	cacheKey := s.GetListCacheKey(redis.UserCachePrefix)

	params := PaginationParams{
		Page:    page,
		PerPage: perPage,
	}

	result, err := s.PaginateWithCache(ctx, &models.User{}, params, &users, cacheKey, redis.DefaultTTL)
	if err != nil {
		return nil, err
	}

	// Preload roles for each user
	for i := range users {
		if err := database.DB.Preload("Roles").First(&users[i], users[i].ID).Error; err != nil {
			return nil, err
		}
	}

	result.Data = users
	return result, nil
}

func (s *userService) CreateUser(ctx context.Context, user *models.User) error {
	return s.CreateWithCache(ctx, user, redis.UserCachePrefix)
}

func (s *userService) UpdateUserProfile(ctx context.Context, user *models.User, username, email, phone string, emailVerified, phoneVerified *time.Time) error {
	user.Username = username
	user.Email = email
	if phone != "" {
		user.Phone = &phone
	}
	user.EmailVerified = emailVerified
	user.PhoneVerified = phoneVerified

	return s.UpdateWithCache(ctx, user, redis.UserCachePrefix)
}

func (s *userService) DeleteUser(ctx context.Context, id string) error {
	user := &models.User{}
	if err := database.DB.First(user, id).Error; err != nil {
		return err
	}

	return s.DeleteWithCache(ctx, user, redis.UserCachePrefix)
}

func (s *userService) GetUserStats(ctx context.Context, userID string) (map[string]interface{}, error) {
	cacheKey := fmt.Sprintf("%sstats:%s", redis.UserCachePrefix, userID)

	// Try cache first
	if s.Redis != nil {
		var cachedStats map[string]interface{}
		if err := s.Redis.GetCache(ctx, cacheKey, &cachedStats); err == nil {
			return cachedStats, nil
		}
	}

	// Calculate stats from database
	var postCount int64
	var commentCount int64
	var user models.User

	if err := database.DB.First(&user, userID).Error; err != nil {
		return nil, err
	}

	if err := database.DB.Model(&models.Post{}).Where("created_by = ?", userID).Count(&postCount).Error; err != nil {
		return nil, err
	}

	if err := database.DB.Model(&models.Comment{}).Where("user_id = ?", userID).Count(&commentCount).Error; err != nil {
		return nil, err
	}

	stats := map[string]interface{}{
		"user_id":        userID,
		"post_count":     postCount,
		"comment_count":  commentCount,
		"is_active":      user.IsActive,
		"email_verified": user.IsEmailVerified(),
		"phone_verified": user.IsPhoneVerified(),
		"created_at":     user.CreatedAt,
		"last_login":     user.LastLoginAt,
	}

	// Cache the stats
	if s.Redis != nil {
		err := s.Redis.SetCache(ctx, cacheKey, stats, redis.ShortTTL)
		if err != nil {
			return nil, err
		}
	}

	return stats, nil
}

func (s *userService) GetActiveUsers(ctx context.Context) ([]models.User, error) {
	var users []models.User
	cacheKey := fmt.Sprintf("%sactive", redis.UserCachePrefix)

	// Try cache first
	if s.Redis != nil {
		if err := s.Redis.GetCache(ctx, cacheKey, &users); err == nil {
			return users, nil
		}
	}

	// Get from database
	if err := database.DB.Preload("Roles").Where("is_active = ?", true).Find(&users).Error; err != nil {
		return nil, err
	}

	// Cache the result
	if s.Redis != nil {
		err := s.Redis.SetCache(ctx, cacheKey, users, redis.ShortTTL)
		if err != nil {
			return nil, err
		}
	}

	return users, nil
}

func (s *userService) GetUsersByRole(ctx context.Context, roleName string) ([]models.User, error) {
	var users []models.User
	cacheKey := fmt.Sprintf("%srole:%s", redis.UserCachePrefix, roleName)

	// Try cache first
	if s.Redis != nil {
		if err := s.Redis.GetCache(ctx, cacheKey, &users); err == nil {
			return users, nil
		}
	}

	// Get from database
	if err := database.DB.Preload("Roles").Joins("JOIN user_roles ON users.id = user_roles.user_id").
		Joins("JOIN roles ON user_roles.role_id = roles.id").
		Where("roles.name = ?", roleName).Find(&users).Error; err != nil {
		return nil, err
	}

	// Cache the result
	if s.Redis != nil {
		err := s.Redis.SetCache(ctx, cacheKey, users, redis.DefaultTTL)
		if err != nil {
			return nil, err
		}
	}

	return users, nil
}

func (s *userService) SearchUsers(ctx context.Context, query string) ([]models.User, error) {
	var users []models.User
	cacheKey := s.GetSearchCacheKey(redis.UserCachePrefix, query)

	// Try cache first
	if s.Redis != nil {
		if err := s.Redis.GetCache(ctx, cacheKey, &users); err == nil {
			return users, nil
		}
	}

	// Search in database
	if err := database.DB.Preload("Roles").
		Where("username LIKE ? OR email LIKE ? OR phone LIKE ?",
			"%"+query+"%", "%"+query+"%", "%"+query+"%").
		Find(&users).Error; err != nil {
		return nil, err
	}

	// Cache the result
	if s.Redis != nil {
		err := s.Redis.SetCache(ctx, cacheKey, users, redis.ShortTTL)
		if err != nil {
			return nil, err
		}
	}

	return users, nil
}

func (s *userService) UpdateLastLogin(ctx context.Context, userID string) error {
	user := &models.User{}
	if err := database.DB.First(user, userID).Error; err != nil {
		return err
	}

	now := time.Now()
	user.LastLoginAt = &now

	// Update database
	if err := database.DB.Save(user).Error; err != nil {
		return err
	}

	// Invalidate user cache
	if s.Redis != nil {
		err := s.Redis.InvalidateUserCache(ctx, userID)
		if err != nil {
			return err
		}
	}

	return nil
}

func (s *userService) GetUserCount(ctx context.Context) (int64, error) {
	cacheKey := fmt.Sprintf("%scount", redis.UserCachePrefix)

	// Try cache first
	if s.Redis != nil {
		var count int64
		if err := s.Redis.GetCache(ctx, cacheKey, &count); err == nil {
			return count, nil
		}
	}

	// Get from database
	var count int64
	if err := database.DB.Model(&models.User{}).Count(&count).Error; err != nil {
		return 0, err
	}

	// Cache the result
	if s.Redis != nil {
		err := s.Redis.SetCache(ctx, cacheKey, count, redis.LongTTL)
		if err != nil {
			return 0, err
		}
	}

	return count, nil
}

// Legacy methods for backward compatibility
func (s *userService) GetUserByIDLegacy(id string) (*models.User, error) {
	return s.GetUserByID(context.Background(), id)
}

func (s *userService) UpdateUserProfileLegacy(user *models.User, username, email, phone string, emailVerified, phoneVerified *time.Time) error {
	return s.UpdateUserProfile(context.Background(), user, username, email, phone, emailVerified, phoneVerified)
}

// Global service instance
var UserSvc UserService<|MERGE_RESOLUTION|>--- conflicted
+++ resolved
@@ -1,373 +1,31 @@
 package services
 
 import (
-	"context"
-	"fmt"
 	"time"
-<<<<<<< HEAD
-
-	"wordpress-go-next/backend/internal/http/responses"
-	"wordpress-go-next/backend/internal/models"
-	"wordpress-go-next/backend/pkg/database"
-	"wordpress-go-next/backend/pkg/redis"
-=======
 	"go-next/internal/models"
 	"go-next/pkg/database"
->>>>>>> b6b400d7
 )
 
 type UserService interface {
-	GetUserByID(ctx context.Context, id string) (*models.User, error)
-	GetUserByEmail(ctx context.Context, email string) (*models.User, error)
-	GetUserByUsername(ctx context.Context, username string) (*models.User, error)
-	GetAllUsers(ctx context.Context) ([]models.User, error)
-	GetUsersWithPagination(ctx context.Context, page, perPage int) (*responses.PaginationResponse, error)
-	CreateUser(ctx context.Context, user *models.User) error
-	UpdateUserProfile(ctx context.Context, user *models.User, username, email, phone string, emailVerified, phoneVerified *time.Time) error
-	DeleteUser(ctx context.Context, id string) error
-	GetUserStats(ctx context.Context, userID string) (map[string]interface{}, error)
-	GetActiveUsers(ctx context.Context) ([]models.User, error)
-	GetUsersByRole(ctx context.Context, roleName string) ([]models.User, error)
-	SearchUsers(ctx context.Context, query string) ([]models.User, error)
-	UpdateLastLogin(ctx context.Context, userID string) error
-	GetUserCount(ctx context.Context) (int64, error)
+	GetUserByID(id string) (*models.User, error)
+	UpdateUserProfile(user *models.User, username, email, phone string, emailVerified, phoneVerified *time.Time) error
 }
 
-type userService struct {
-	*BaseService
+type userService struct{}
+
+func (s *userService) GetUserByID(id string) (*models.User, error) {
+	var user models.User
+	err := database.DB.Preload("Roles").First(&user, id).Error
+	return &user, err
 }
 
-func NewUserService(redisService *redis.RedisService) UserService {
-	return &userService{
-		BaseService: NewBaseService(redisService),
-	}
+func (s *userService) UpdateUserProfile(user *models.User, username, email, phone string, emailVerified, phoneVerified *time.Time) error {
+	user.Username = username
+	user.Email = email
+	user.Phone = phone
+	user.EmailVerified = emailVerified
+	user.PhoneVerified = phoneVerified
+	return database.DB.Save(user).Error
 }
 
-func (s *userService) GetUserByID(ctx context.Context, id string) (*models.User, error) {
-	var user models.User
-	cacheKey := s.GetCacheKey(redis.UserCachePrefix, id)
-
-	err := s.GetByIDWithCacheAndPreload(ctx, id, &user, cacheKey, redis.DefaultTTL, "Roles")
-	if err != nil {
-		return nil, err
-	}
-
-	return &user, nil
-}
-
-func (s *userService) GetUserByEmail(ctx context.Context, email string) (*models.User, error) {
-	var user models.User
-	cacheKey := fmt.Sprintf("%semail:%s", redis.UserCachePrefix, email)
-
-	// Try cache first
-	if s.Redis != nil {
-		if err := s.Redis.GetCache(ctx, cacheKey, &user); err == nil {
-			return &user, nil
-		}
-	}
-
-	// Get from database
-	if err := database.DB.Preload("Roles").Where("email = ?", email).First(&user).Error; err != nil {
-		return nil, err
-	}
-
-	// Cache the result
-	if s.Redis != nil {
-		err := s.Redis.SetCache(ctx, cacheKey, &user, redis.DefaultTTL)
-		if err != nil {
-			return nil, err
-		}
-	}
-
-	return &user, nil
-}
-
-func (s *userService) GetUserByUsername(ctx context.Context, username string) (*models.User, error) {
-	var user models.User
-	cacheKey := fmt.Sprintf("%susername:%s", redis.UserCachePrefix, username)
-
-	// Try cache first
-	if s.Redis != nil {
-		if err := s.Redis.GetCache(ctx, cacheKey, &user); err == nil {
-			return &user, nil
-		}
-	}
-
-	// Get from database
-	if err := database.DB.Preload("Roles").Where("username = ?", username).First(&user).Error; err != nil {
-		return nil, err
-	}
-
-	// Cache the result
-	if s.Redis != nil {
-		err := s.Redis.SetCache(ctx, cacheKey, &user, redis.DefaultTTL)
-		if err != nil {
-			return nil, err
-		}
-	}
-
-	return &user, nil
-}
-
-func (s *userService) GetAllUsers(ctx context.Context) ([]models.User, error) {
-	var users []models.User
-	cacheKey := s.GetListCacheKey(redis.UserCachePrefix)
-
-	err := s.GetAllWithCacheAndPreload(ctx, &users, cacheKey, redis.DefaultTTL, "Roles")
-	if err != nil {
-		return nil, err
-	}
-
-	return users, nil
-}
-
-func (s *userService) GetUsersWithPagination(ctx context.Context, page, perPage int) (*responses.PaginationResponse, error) {
-	var users []models.User
-	cacheKey := s.GetListCacheKey(redis.UserCachePrefix)
-
-	params := PaginationParams{
-		Page:    page,
-		PerPage: perPage,
-	}
-
-	result, err := s.PaginateWithCache(ctx, &models.User{}, params, &users, cacheKey, redis.DefaultTTL)
-	if err != nil {
-		return nil, err
-	}
-
-	// Preload roles for each user
-	for i := range users {
-		if err := database.DB.Preload("Roles").First(&users[i], users[i].ID).Error; err != nil {
-			return nil, err
-		}
-	}
-
-	result.Data = users
-	return result, nil
-}
-
-func (s *userService) CreateUser(ctx context.Context, user *models.User) error {
-	return s.CreateWithCache(ctx, user, redis.UserCachePrefix)
-}
-
-func (s *userService) UpdateUserProfile(ctx context.Context, user *models.User, username, email, phone string, emailVerified, phoneVerified *time.Time) error {
-	user.Username = username
-	user.Email = email
-	if phone != "" {
-		user.Phone = &phone
-	}
-	user.EmailVerified = emailVerified
-	user.PhoneVerified = phoneVerified
-
-	return s.UpdateWithCache(ctx, user, redis.UserCachePrefix)
-}
-
-func (s *userService) DeleteUser(ctx context.Context, id string) error {
-	user := &models.User{}
-	if err := database.DB.First(user, id).Error; err != nil {
-		return err
-	}
-
-	return s.DeleteWithCache(ctx, user, redis.UserCachePrefix)
-}
-
-func (s *userService) GetUserStats(ctx context.Context, userID string) (map[string]interface{}, error) {
-	cacheKey := fmt.Sprintf("%sstats:%s", redis.UserCachePrefix, userID)
-
-	// Try cache first
-	if s.Redis != nil {
-		var cachedStats map[string]interface{}
-		if err := s.Redis.GetCache(ctx, cacheKey, &cachedStats); err == nil {
-			return cachedStats, nil
-		}
-	}
-
-	// Calculate stats from database
-	var postCount int64
-	var commentCount int64
-	var user models.User
-
-	if err := database.DB.First(&user, userID).Error; err != nil {
-		return nil, err
-	}
-
-	if err := database.DB.Model(&models.Post{}).Where("created_by = ?", userID).Count(&postCount).Error; err != nil {
-		return nil, err
-	}
-
-	if err := database.DB.Model(&models.Comment{}).Where("user_id = ?", userID).Count(&commentCount).Error; err != nil {
-		return nil, err
-	}
-
-	stats := map[string]interface{}{
-		"user_id":        userID,
-		"post_count":     postCount,
-		"comment_count":  commentCount,
-		"is_active":      user.IsActive,
-		"email_verified": user.IsEmailVerified(),
-		"phone_verified": user.IsPhoneVerified(),
-		"created_at":     user.CreatedAt,
-		"last_login":     user.LastLoginAt,
-	}
-
-	// Cache the stats
-	if s.Redis != nil {
-		err := s.Redis.SetCache(ctx, cacheKey, stats, redis.ShortTTL)
-		if err != nil {
-			return nil, err
-		}
-	}
-
-	return stats, nil
-}
-
-func (s *userService) GetActiveUsers(ctx context.Context) ([]models.User, error) {
-	var users []models.User
-	cacheKey := fmt.Sprintf("%sactive", redis.UserCachePrefix)
-
-	// Try cache first
-	if s.Redis != nil {
-		if err := s.Redis.GetCache(ctx, cacheKey, &users); err == nil {
-			return users, nil
-		}
-	}
-
-	// Get from database
-	if err := database.DB.Preload("Roles").Where("is_active = ?", true).Find(&users).Error; err != nil {
-		return nil, err
-	}
-
-	// Cache the result
-	if s.Redis != nil {
-		err := s.Redis.SetCache(ctx, cacheKey, users, redis.ShortTTL)
-		if err != nil {
-			return nil, err
-		}
-	}
-
-	return users, nil
-}
-
-func (s *userService) GetUsersByRole(ctx context.Context, roleName string) ([]models.User, error) {
-	var users []models.User
-	cacheKey := fmt.Sprintf("%srole:%s", redis.UserCachePrefix, roleName)
-
-	// Try cache first
-	if s.Redis != nil {
-		if err := s.Redis.GetCache(ctx, cacheKey, &users); err == nil {
-			return users, nil
-		}
-	}
-
-	// Get from database
-	if err := database.DB.Preload("Roles").Joins("JOIN user_roles ON users.id = user_roles.user_id").
-		Joins("JOIN roles ON user_roles.role_id = roles.id").
-		Where("roles.name = ?", roleName).Find(&users).Error; err != nil {
-		return nil, err
-	}
-
-	// Cache the result
-	if s.Redis != nil {
-		err := s.Redis.SetCache(ctx, cacheKey, users, redis.DefaultTTL)
-		if err != nil {
-			return nil, err
-		}
-	}
-
-	return users, nil
-}
-
-func (s *userService) SearchUsers(ctx context.Context, query string) ([]models.User, error) {
-	var users []models.User
-	cacheKey := s.GetSearchCacheKey(redis.UserCachePrefix, query)
-
-	// Try cache first
-	if s.Redis != nil {
-		if err := s.Redis.GetCache(ctx, cacheKey, &users); err == nil {
-			return users, nil
-		}
-	}
-
-	// Search in database
-	if err := database.DB.Preload("Roles").
-		Where("username LIKE ? OR email LIKE ? OR phone LIKE ?",
-			"%"+query+"%", "%"+query+"%", "%"+query+"%").
-		Find(&users).Error; err != nil {
-		return nil, err
-	}
-
-	// Cache the result
-	if s.Redis != nil {
-		err := s.Redis.SetCache(ctx, cacheKey, users, redis.ShortTTL)
-		if err != nil {
-			return nil, err
-		}
-	}
-
-	return users, nil
-}
-
-func (s *userService) UpdateLastLogin(ctx context.Context, userID string) error {
-	user := &models.User{}
-	if err := database.DB.First(user, userID).Error; err != nil {
-		return err
-	}
-
-	now := time.Now()
-	user.LastLoginAt = &now
-
-	// Update database
-	if err := database.DB.Save(user).Error; err != nil {
-		return err
-	}
-
-	// Invalidate user cache
-	if s.Redis != nil {
-		err := s.Redis.InvalidateUserCache(ctx, userID)
-		if err != nil {
-			return err
-		}
-	}
-
-	return nil
-}
-
-func (s *userService) GetUserCount(ctx context.Context) (int64, error) {
-	cacheKey := fmt.Sprintf("%scount", redis.UserCachePrefix)
-
-	// Try cache first
-	if s.Redis != nil {
-		var count int64
-		if err := s.Redis.GetCache(ctx, cacheKey, &count); err == nil {
-			return count, nil
-		}
-	}
-
-	// Get from database
-	var count int64
-	if err := database.DB.Model(&models.User{}).Count(&count).Error; err != nil {
-		return 0, err
-	}
-
-	// Cache the result
-	if s.Redis != nil {
-		err := s.Redis.SetCache(ctx, cacheKey, count, redis.LongTTL)
-		if err != nil {
-			return 0, err
-		}
-	}
-
-	return count, nil
-}
-
-// Legacy methods for backward compatibility
-func (s *userService) GetUserByIDLegacy(id string) (*models.User, error) {
-	return s.GetUserByID(context.Background(), id)
-}
-
-func (s *userService) UpdateUserProfileLegacy(user *models.User, username, email, phone string, emailVerified, phoneVerified *time.Time) error {
-	return s.UpdateUserProfile(context.Background(), user, username, email, phone, emailVerified, phoneVerified)
-}
-
-// Global service instance
-var UserSvc UserService+var UserSvc UserService = &userService{}