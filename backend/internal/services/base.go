--- conflicted
+++ resolved
@@ -1,213 +1,18 @@
 package services
 
 import (
-<<<<<<< HEAD
-	"context"
-	"fmt"
-	"time"
-
-	"wordpress-go-next/backend/internal/http/responses"
-	"wordpress-go-next/backend/pkg/database"
-	"wordpress-go-next/backend/pkg/redis"
-
-	"gorm.io/gorm"
-=======
 	"go-next/internal/http/responses"
 	"go-next/pkg/database"
->>>>>>> b6b400d7
 )
 
-type BaseService struct {
-	Redis *redis.RedisService
+type BaseService struct{}
+
+func (s *BaseService) Create(value interface{}) error {
+	return database.DB.Create(value).Error
 }
 
-// NewBaseService creates a new base service with Redis caching
-func NewBaseService(redisService *redis.RedisService) *BaseService {
-	return &BaseService{
-		Redis: redisService,
-	}
-}
-
-// CreateWithCache creates a record and invalidates related caches
-func (s *BaseService) CreateWithCache(ctx context.Context, value interface{}, cacheKey string) error {
-	if err := database.DB.Create(value).Error; err != nil {
-		return err
-	}
-
-	// Invalidate related caches
-	if s.Redis != nil && cacheKey != "" {
-		err := s.Redis.DeletePattern(ctx, fmt.Sprintf("%s*", cacheKey))
-		if err != nil {
-			return err
-		}
-	}
-
-	return nil
-}
-
-// SaveWithCache saves a record and invalidates related caches
-func (s *BaseService) SaveWithCache(ctx context.Context, value interface{}, cacheKey string) error {
-	if err := database.DB.Save(value).Error; err != nil {
-		return err
-	}
-
-	// Invalidate related caches
-	if s.Redis != nil && cacheKey != "" {
-		err := s.Redis.DeletePattern(ctx, fmt.Sprintf("%s*", cacheKey))
-		if err != nil {
-			return err
-		}
-	}
-
-	return nil
-}
-
-// UpdateWithCache updates a record and invalidates related caches
-func (s *BaseService) UpdateWithCache(ctx context.Context, value interface{}, cacheKey string) error {
-	if err := database.DB.Save(value).Error; err != nil {
-		return err
-	}
-
-	// Invalidate related caches
-	if s.Redis != nil && cacheKey != "" {
-		err := s.Redis.DeletePattern(ctx, fmt.Sprintf("%s*", cacheKey))
-		if err != nil {
-			return err
-		}
-	}
-
-	return nil
-}
-
-// DeleteWithCache deletes a record and invalidates related caches
-func (s *BaseService) DeleteWithCache(ctx context.Context, value interface{}, cacheKey string) error {
-	if err := database.DB.Delete(value).Error; err != nil {
-		return err
-	}
-
-	// Invalidate related caches
-	if s.Redis != nil && cacheKey != "" {
-		err := s.Redis.DeletePattern(ctx, fmt.Sprintf("%s*", cacheKey))
-		if err != nil {
-			return err
-		}
-	}
-
-	return nil
-}
-
-// GetByIDWithCache retrieves a record by ID with caching
-func (s *BaseService) GetByIDWithCache(ctx context.Context, id string, dest interface{}, cacheKey string, ttl time.Duration) error {
-	if s.Redis != nil && cacheKey != "" {
-		// Try to get from cache first
-		fullKey := fmt.Sprintf("%s%s", cacheKey, id)
-		if err := s.Redis.GetCache(ctx, fullKey, dest); err == nil {
-			return nil // Cache hit
-		}
-	}
-
-	// Cache miss or Redis not available, get from database
-	if err := database.DB.First(dest, id).Error; err != nil {
-		return err
-	}
-
-	// Cache the result
-	if s.Redis != nil && cacheKey != "" {
-		fullKey := fmt.Sprintf("%s%s", cacheKey, id)
-		err := s.Redis.SetCache(ctx, fullKey, dest, ttl)
-		if err != nil {
-			return err
-		}
-	}
-
-	return nil
-}
-
-// GetByIDWithCacheAndPreload retrieves a record by ID with caching and preloading
-func (s *BaseService) GetByIDWithCacheAndPreload(ctx context.Context, id string, dest interface{}, cacheKey string, ttl time.Duration, preloads ...string) error {
-	if s.Redis != nil && cacheKey != "" {
-		// Try to get from cache first
-		fullKey := fmt.Sprintf("%s%s", cacheKey, id)
-		if err := s.Redis.GetCache(ctx, fullKey, dest); err == nil {
-			return nil // Cache hit
-		}
-	}
-
-	// Cache miss or Redis not available, get from database
-	db := database.DB
-	for _, preload := range preloads {
-		db = db.Preload(preload)
-	}
-
-	if err := db.First(dest, id).Error; err != nil {
-		return err
-	}
-
-	// Cache the result
-	if s.Redis != nil && cacheKey != "" {
-		fullKey := fmt.Sprintf("%s%s", cacheKey, id)
-		err := s.Redis.SetCache(ctx, fullKey, dest, ttl)
-		if err != nil {
-			return err
-		}
-	}
-
-	return nil
-}
-
-// GetAllWithCache retrieves all records with caching
-func (s *BaseService) GetAllWithCache(ctx context.Context, dest interface{}, cacheKey string, ttl time.Duration) error {
-	if s.Redis != nil && cacheKey != "" {
-		// Try to get from cache first
-		if err := s.Redis.GetCache(ctx, cacheKey, dest); err == nil {
-			return nil // Cache hit
-		}
-	}
-
-	// Cache miss or Redis not available, get from database
-	if err := database.DB.Find(dest).Error; err != nil {
-		return err
-	}
-
-	// Cache the result
-	if s.Redis != nil && cacheKey != "" {
-		err := s.Redis.SetCache(ctx, cacheKey, dest, ttl)
-		if err != nil {
-			return err
-		}
-	}
-
-	return nil
-}
-
-// GetAllWithCacheAndPreload retrieves all records with caching and preloading
-func (s *BaseService) GetAllWithCacheAndPreload(ctx context.Context, dest interface{}, cacheKey string, ttl time.Duration, preloads ...string) error {
-	if s.Redis != nil && cacheKey != "" {
-		// Try to get from cache first
-		if err := s.Redis.GetCache(ctx, cacheKey, dest); err == nil {
-			return nil // Cache hit
-		}
-	}
-
-	// Cache miss or Redis not available, get from database
-	db := database.DB
-	for _, preload := range preloads {
-		db = db.Preload(preload)
-	}
-
-	if err := db.Find(dest).Error; err != nil {
-		return err
-	}
-
-	// Cache the result
-	if s.Redis != nil && cacheKey != "" {
-		err := s.Redis.SetCache(ctx, cacheKey, dest, ttl)
-		if err != nil {
-			return err
-		}
-	}
-
-	return nil
+func (s *BaseService) Save(value interface{}) error {
+	return database.DB.Save(value).Error
 }
 
 // PaginationParams holds pagination query parameters
@@ -228,79 +33,8 @@
 	PreviousPage int64
 }
 
-<<<<<<< HEAD
-// PaginateWithCache is a generic pagination method with caching
-func (s *BaseService) PaginateWithCache(ctx context.Context, model interface{}, params PaginationParams, out interface{}, cacheKey string, ttl time.Duration) (*responses.PaginationResponse, error) {
-	// Create cache key for this specific pagination
-	paginationKey := fmt.Sprintf("%s:page:%d:per_page:%d", cacheKey, params.Page, params.PerPage)
-
-	if s.Redis != nil && cacheKey != "" {
-		// Try to get from cache first
-		var cachedResult responses.PaginationResponse
-		if err := s.Redis.GetCache(ctx, paginationKey, &cachedResult); err == nil {
-			return &cachedResult, nil // Cache hit
-		}
-	}
-
-	// Cache miss or Redis not available, get from database
-	db := database.DB.Model(model)
-
-	var totalCount int64
-	if err := db.Count(&totalCount).Error; err != nil {
-		return nil, err
-	}
-
-	if params.Page < 1 {
-		params.Page = 1
-	}
-	if params.PerPage < 1 {
-		params.PerPage = 10
-	}
-
-	offset := (params.Page - 1) * params.PerPage
-
-	if err := db.Limit(params.PerPage).Offset(offset).Find(out).Error; err != nil {
-		return nil, err
-	}
-
-	totalPage := (totalCount + int64(params.PerPage) - 1) / int64(params.PerPage)
-	lastPage := totalPage
-	var nextPage, prevPage int64
-	if int64(params.Page) < totalPage {
-		nextPage = int64(params.Page) + 1
-	}
-	if params.Page > 1 {
-		prevPage = int64(params.Page) - 1
-	}
-
-	result := &responses.PaginationResponse{
-		Data:         out,
-		TotalCount:   totalCount,
-		TotalPage:    totalPage,
-		CurrentPage:  int64(params.Page),
-		LastPage:     lastPage,
-		PerPage:      int64(params.PerPage),
-		NextPage:     nextPage,
-		PreviousPage: prevPage,
-	}
-
-	// Cache the result
-	if s.Redis != nil && cacheKey != "" {
-		err := s.Redis.SetCache(ctx, paginationKey, result, ttl)
-		if err != nil {
-			return nil, err
-		}
-	}
-
-	return result, nil
-}
-
-// Paginate is a generic pagination method for all service models (legacy)
-func (s *BaseService) Paginate(model interface{}, params PaginationParams, out interface{}) (*responses.PaginationResponse, error) {
-=======
 // Paginate is a generic pagination method for all service models
 func (s *BaseService) Paginate(model interface{}, params PaginationParams, out interface{}) (*responses.LaravelPaginationResponse, error) {
->>>>>>> b6b400d7
 	db := database.DB.Model(model)
 
 	var totalCount int64
@@ -356,15 +90,6 @@
 	return response, nil
 }
 
-// Legacy methods for backward compatibility
-func (s *BaseService) Create(value interface{}) error {
-	return database.DB.Create(value).Error
-}
-
-func (s *BaseService) Save(value interface{}) error {
-	return database.DB.Save(value).Error
-}
-
 func (s *BaseService) Update(value interface{}) error {
 	return database.DB.Save(value).Error
 }
@@ -379,94 +104,4 @@
 		return err
 	}
 	return nil
-}
-
-// Cache utility methods
-func (s *BaseService) InvalidateCache(ctx context.Context, pattern string) error {
-	if s.Redis != nil {
-		return s.Redis.DeletePattern(ctx, pattern)
-	}
-	return nil
-}
-
-func (s *BaseService) SetCache(ctx context.Context, key string, value interface{}, ttl time.Duration) error {
-	if s.Redis != nil {
-		return s.Redis.SetCache(ctx, key, value, ttl)
-	}
-	return nil
-}
-
-func (s *BaseService) GetCache(ctx context.Context, key string, dest interface{}) error {
-	if s.Redis != nil {
-		return s.Redis.GetCache(ctx, key, dest)
-	}
-	return fmt.Errorf("redis not available")
-}
-
-// Cache key generators
-func (s *BaseService) GetCacheKey(prefix, id string) string {
-	return fmt.Sprintf("%s%s", prefix, id)
-}
-
-func (s *BaseService) GetListCacheKey(prefix string) string {
-	return fmt.Sprintf("%s:list", prefix)
-}
-
-func (s *BaseService) GetSearchCacheKey(prefix, query string) string {
-	return fmt.Sprintf("%s:search:%s", prefix, query)
-}
-
-// PaginateWithCacheQuery paginates results using a custom query (e.g., for search)
-func (s *BaseService) PaginateWithCacheQuery(ctx context.Context, model interface{}, params PaginationParams, out interface{}, cacheKey string, ttl time.Duration, query *gorm.DB) (*responses.PaginationResponse, error) {
-	if s.Redis != nil && cacheKey != "" && params.Page == 1 && params.PerPage == 10 && query.Statement.SQL.String() == "" {
-		// Only cache default queries (no search)
-		if err := s.Redis.GetCache(ctx, cacheKey, out); err == nil {
-			// Get total count
-			var count int64
-			db := database.DB.Model(model)
-			db.Count(&count)
-			return &responses.PaginationResponse{
-				Data:         out,
-				TotalCount:   count,
-				TotalPage:    (count + int64(params.PerPage) - 1) / int64(params.PerPage),
-				CurrentPage:  int64(params.Page),
-				LastPage:     (count + int64(params.PerPage) - 1) / int64(params.PerPage),
-				PerPage:      int64(params.PerPage),
-				NextPage:     int64(params.Page + 1),
-				PreviousPage: int64(params.Page - 1),
-			}, nil
-		}
-	}
-
-	// Count total
-	var count int64
-	if err := query.Model(model).Count(&count).Error; err != nil {
-		return nil, err
-	}
-
-	// Paginate
-	db := query.Model(model).Offset((params.Page - 1) * params.PerPage).Limit(params.PerPage)
-	if err := db.Find(out).Error; err != nil {
-		return nil, err
-	}
-
-	// Cache only if not a search
-	if s.Redis != nil && cacheKey != "" && params.Page == 1 && params.PerPage == 10 && query.Statement.SQL.String() == "" {
-		err := s.Redis.SetCache(ctx, cacheKey, out, ttl)
-		if err != nil {
-			return nil, err
-		}
-	}
-
-	totalPages := (count + int64(params.PerPage) - 1) / int64(params.PerPage)
-	return &responses.PaginationResponse{
-		Data:         out,
-		TotalCount:   count,
-		TotalPage:    totalPages,
-		CurrentPage:  int64(params.Page),
-		LastPage:     totalPages,
-		PerPage:      int64(params.PerPage),
-		NextPage:     int64(params.Page + 1),
-		PreviousPage: int64(params.Page - 1),
-	}, nil
 }